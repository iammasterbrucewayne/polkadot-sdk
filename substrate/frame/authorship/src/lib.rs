--- conflicted
+++ resolved
@@ -115,22 +115,8 @@
 
 	#[derive_impl(frame_system::config_preludes::TestDefaultConfig as frame_system::DefaultConfig)]
 	impl frame_system::Config for Test {
+		type RuntimeTask = RuntimeTask;
 		type Block = Block;
-<<<<<<< HEAD
-		type RuntimeEvent = RuntimeEvent;
-		type BlockHashCount = ConstU64<250>;
-		type Version = ();
-		type PalletInfo = PalletInfo;
-		type AccountData = ();
-		type OnNewAccount = ();
-		type OnKilledAccount = ();
-		type SystemWeightInfo = ();
-		type SS58Prefix = ();
-		type OnSetCode = ();
-		type MaxConsumers = ConstU32<16>;
-		type RuntimeTask = RuntimeTask;
-=======
->>>>>>> 9c1a2b38
 	}
 
 	impl pallet::Config for Test {
