--- conflicted
+++ resolved
@@ -7719,7 +7719,531 @@
 			assert_eq!(ledger_updated.stash, stash);
 		})
 	}
-<<<<<<< HEAD
+
+	#[test]
+	fn deprecate_controller_batch_with_bad_state_ok() {
+		ExtBuilder::default().has_stakers(false).nominate(false).build_and_execute(|| {
+			setup_double_bonded_ledgers();
+
+			// now let's deprecate all the controllers for all the existing ledgers.
+			let bounded_controllers: BoundedVec<
+				_,
+				<Test as Config>::MaxControllersInDeprecationBatch,
+			> = BoundedVec::try_from(vec![333, 444, 555, 777]).unwrap();
+
+			assert_ok!(Staking::deprecate_controller_batch(
+				RuntimeOrigin::root(),
+				bounded_controllers
+			));
+
+			assert_eq!(
+				*staking_events().last().unwrap(),
+				Event::ControllerBatchDeprecated { failures: 0 }
+			);
+		})
+	}
+
+	#[test]
+	fn deprecate_controller_batch_with_bad_state_failures() {
+		ExtBuilder::default().has_stakers(false).try_state(false).build_and_execute(|| {
+			setup_double_bonded_ledgers();
+
+			// now let's deprecate all the controllers for all the existing ledgers.
+			let bounded_controllers: BoundedVec<
+				_,
+				<Test as Config>::MaxControllersInDeprecationBatch,
+			> = BoundedVec::try_from(vec![777, 555, 444, 333]).unwrap();
+
+			assert_ok!(Staking::deprecate_controller_batch(
+				RuntimeOrigin::root(),
+				bounded_controllers
+			));
+
+			assert_eq!(
+				*staking_events().last().unwrap(),
+				Event::ControllerBatchDeprecated { failures: 2 }
+			);
+		})
+	}
+
+	#[test]
+	fn set_controller_with_bad_state_ok() {
+		ExtBuilder::default().has_stakers(false).nominate(false).build_and_execute(|| {
+			setup_double_bonded_ledgers();
+
+			// in this case, setting controller works due to the ordering of the calls.
+			assert_ok!(Staking::set_controller(RuntimeOrigin::signed(333)));
+			assert_ok!(Staking::set_controller(RuntimeOrigin::signed(444)));
+			assert_ok!(Staking::set_controller(RuntimeOrigin::signed(555)));
+		})
+	}
+
+	#[test]
+	fn set_controller_with_bad_state_fails() {
+		ExtBuilder::default().has_stakers(false).try_state(false).build_and_execute(|| {
+			setup_double_bonded_ledgers();
+
+			// setting the controller of ledger associated with stash 555 fails since its stash is a
+			// controller of another ledger.
+			assert_noop!(
+				Staking::set_controller(RuntimeOrigin::signed(555)),
+				Error::<Test>::BadState
+			);
+			assert_noop!(
+				Staking::set_controller(RuntimeOrigin::signed(444)),
+				Error::<Test>::BadState
+			);
+			assert_ok!(Staking::set_controller(RuntimeOrigin::signed(333)));
+		})
+	}
+}
+
+mod ledger_recovery {
+	use super::*;
+
+	#[test]
+	fn inspect_recovery_ledger_simple_works() {
+		ExtBuilder::default().has_stakers(true).try_state(false).build_and_execute(|| {
+			setup_double_bonded_ledgers();
+
+			// non corrupted ledger.
+			assert_eq!(Staking::inspect_bond_state(&11).unwrap(), LedgerIntegrityState::Ok);
+
+			// non bonded stash.
+			assert!(Bonded::<Test>::get(&1111).is_none());
+			assert!(Staking::inspect_bond_state(&1111).is_err());
+
+			// double bonded but not corrupted.
+			assert_eq!(Staking::inspect_bond_state(&333).unwrap(), LedgerIntegrityState::Ok);
+		})
+	}
+
+	#[test]
+	fn inspect_recovery_ledger_corupted_killed_works() {
+		ExtBuilder::default().has_stakers(true).try_state(false).build_and_execute(|| {
+			setup_double_bonded_ledgers();
+
+			let lock_333_before = Balances::balance_locked(crate::STAKING_ID, &333);
+
+			// get into corrupted and killed ledger state by killing a corrupted ledger:
+			// init state:
+			//  (333, 444)
+			//  (444, 555)
+			// set_controller(444) to 444
+			//  (333, 444) -> corrupted
+			//  (444, 444)
+			// kill(333)
+			// (444, 444) -> corrupted and None.
+			assert_eq!(Staking::inspect_bond_state(&333).unwrap(), LedgerIntegrityState::Ok);
+			set_controller_no_checks(&444);
+
+			// now try-state fails.
+			assert!(Staking::do_try_state(System::block_number()).is_err());
+
+			// 333 is corrupted since it's controller is linking 444 ledger.
+			assert_eq!(Staking::inspect_bond_state(&333).unwrap(), LedgerIntegrityState::Corrupted);
+			// 444 however is OK.
+			assert_eq!(Staking::inspect_bond_state(&444).unwrap(), LedgerIntegrityState::Ok);
+
+			// kill the corrupted ledger that is associated with stash 333.
+			assert_ok!(StakingLedger::<Test>::kill(&333));
+
+			// 333 bond is no more but it returns `BadState` because the lock on this stash is
+			// still set (see checks below).
+			assert_eq!(Staking::inspect_bond_state(&333), Err(Error::<Test>::BadState));
+			// now the *other* ledger associated with 444 has been corrupted and killed (None).
+			assert_eq!(
+				Staking::inspect_bond_state(&444),
+				Ok(LedgerIntegrityState::CorruptedKilled)
+			);
+
+			// side effects on 333 - ledger, bonded, payee, lock should be completely empty.
+			// however, 333 lock remains.
+			assert_eq!(Balances::balance_locked(crate::STAKING_ID, &333), lock_333_before); // NOK
+			assert!(Bonded::<Test>::get(&333).is_none()); // OK
+			assert!(Payee::<Test>::get(&333).is_none()); // OK
+			assert!(Ledger::<Test>::get(&444).is_none()); // OK
+
+			// side effects on 444 - ledger, bonded, payee, lock should remain be intact.
+			// however, 444 lock was removed.
+			assert_eq!(Balances::balance_locked(crate::STAKING_ID, &444), 0); // NOK
+			assert!(Bonded::<Test>::get(&444).is_some()); // OK
+			assert!(Payee::<Test>::get(&444).is_some()); // OK
+			assert!(Ledger::<Test>::get(&555).is_none()); // NOK
+
+			assert!(Staking::do_try_state(System::block_number()).is_err());
+		})
+	}
+
+	#[test]
+	fn inspect_recovery_ledger_corupted_killed_other_works() {
+		ExtBuilder::default().has_stakers(true).try_state(false).build_and_execute(|| {
+			setup_double_bonded_ledgers();
+
+			let lock_333_before = Balances::balance_locked(crate::STAKING_ID, &333);
+
+			// get into corrupted and killed ledger state by killing a corrupted ledger:
+			// init state:
+			//  (333, 444)
+			//  (444, 555)
+			// set_controller(444) to 444
+			//  (333, 444) -> corrupted
+			//  (444, 444)
+			// kill(444)
+			// (333, 444) -> corrupted and None
+			assert_eq!(Staking::inspect_bond_state(&333).unwrap(), LedgerIntegrityState::Ok);
+			set_controller_no_checks(&444);
+
+			// now try-state fails.
+			assert!(Staking::do_try_state(System::block_number()).is_err());
+
+			// 333 is corrupted since it's controller is linking 444 ledger.
+			assert_eq!(Staking::inspect_bond_state(&333).unwrap(), LedgerIntegrityState::Corrupted);
+			// 444 however is OK.
+			assert_eq!(Staking::inspect_bond_state(&444).unwrap(), LedgerIntegrityState::Ok);
+
+			// kill the *other* ledger that is double bonded but not corrupted.
+			assert_ok!(StakingLedger::<Test>::kill(&444));
+
+			// now 333 is corrupted and None through the *other* ledger being killed.
+			assert_eq!(
+				Staking::inspect_bond_state(&333).unwrap(),
+				LedgerIntegrityState::CorruptedKilled,
+			);
+			// 444 is cleaned and not a stash anymore; no lock left behind.
+			assert_eq!(Ledger::<Test>::get(&444), None);
+			assert_eq!(Staking::inspect_bond_state(&444), Err(Error::<Test>::NotStash));
+
+			// side effects on 333 - ledger, bonded, payee, lock should be intact.
+			assert_eq!(Balances::balance_locked(crate::STAKING_ID, &333), lock_333_before); // OK
+			assert_eq!(Bonded::<Test>::get(&333), Some(444)); // OK
+			assert!(Payee::<Test>::get(&333).is_some()); // OK
+											 // however, ledger associated with its controller was killed.
+			assert!(Ledger::<Test>::get(&444).is_none()); // NOK
+
+			// side effects on 444 - ledger, bonded, payee, lock should be completely removed.
+			assert_eq!(Balances::balance_locked(crate::STAKING_ID, &444), 0); // OK
+			assert!(Bonded::<Test>::get(&444).is_none()); // OK
+			assert!(Payee::<Test>::get(&444).is_none()); // OK
+			assert!(Ledger::<Test>::get(&555).is_none()); // OK
+
+			assert!(Staking::do_try_state(System::block_number()).is_err());
+		})
+	}
+
+	#[test]
+	fn inspect_recovery_ledger_lock_corrupted_works() {
+		ExtBuilder::default().has_stakers(true).try_state(false).build_and_execute(|| {
+			setup_double_bonded_ledgers();
+
+			// get into lock corrupted ledger state by bond_extra on a ledger that is double bonded
+			// with a corrupted ledger.
+			// init state:
+			//  (333, 444)
+			//  (444, 555)
+			// set_controller(444) to 444
+			//  (333, 444) -> corrupted
+			//  (444, 444)
+			//  bond_extra(333, 10) -> lock corrupted on 444
+			assert_eq!(Staking::inspect_bond_state(&333).unwrap(), LedgerIntegrityState::Ok);
+			set_controller_no_checks(&444);
+			bond_extra_no_checks(&333, 10);
+
+			// now try-state fails.
+			assert!(Staking::do_try_state(System::block_number()).is_err());
+
+			// 333 is corrupted since it's controller is linking 444 ledger.
+			assert_eq!(Staking::inspect_bond_state(&333).unwrap(), LedgerIntegrityState::Corrupted);
+			// 444 ledger is not corrupted but locks got out of sync.
+			assert_eq!(
+				Staking::inspect_bond_state(&444).unwrap(),
+				LedgerIntegrityState::LockCorrupted
+			);
+		})
+	}
+
+	// Corrupted ledger restore.
+	//
+	// * Double bonded and corrupted ledger.
+	#[test]
+	fn restore_ledger_corrupted_works() {
+		ExtBuilder::default().has_stakers(true).build_and_execute(|| {
+			setup_double_bonded_ledgers();
+
+			// get into corrupted and killed ledger state.
+			// init state:
+			//  (333, 444)
+			//  (444, 555)
+			// set_controller(444) to 444
+			//  (333, 444) -> corrupted
+			//  (444, 444)
+			assert_eq!(Staking::inspect_bond_state(&333).unwrap(), LedgerIntegrityState::Ok);
+			set_controller_no_checks(&444);
+
+			assert_eq!(Staking::inspect_bond_state(&333).unwrap(), LedgerIntegrityState::Corrupted);
+
+			// now try-state fails.
+			assert!(Staking::do_try_state(System::block_number()).is_err());
+
+			// recover the ledger bonded by 333 stash.
+			assert_ok!(Staking::restore_ledger(RuntimeOrigin::root(), 333, None, None, None));
+
+			// try-state checks are ok now.
+			assert_ok!(Staking::do_try_state(System::block_number()));
+		})
+	}
+
+	// Corrupted and killed ledger restore.
+	//
+	// * Double bonded and corrupted ledger.
+	// * Ledger killed by own controller.
+	#[test]
+	fn restore_ledger_corrupted_killed_works() {
+		ExtBuilder::default().has_stakers(true).build_and_execute(|| {
+			setup_double_bonded_ledgers();
+
+			// ledger.total == lock
+			let total_444_before_corruption = Balances::balance_locked(crate::STAKING_ID, &444);
+
+			// get into corrupted and killed ledger state by killing a corrupted ledger:
+			// init state:
+			//  (333, 444)
+			//  (444, 555)
+			// set_controller(444) to 444
+			//  (333, 444) -> corrupted
+			//  (444, 444)
+			// kill(333)
+			// (444, 444) -> corrupted and None.
+			assert_eq!(Staking::inspect_bond_state(&333).unwrap(), LedgerIntegrityState::Ok);
+			set_controller_no_checks(&444);
+
+			// kill the corrupted ledger that is associated with stash 333.
+			assert_ok!(StakingLedger::<Test>::kill(&333));
+
+			// 333 bond is no more but it returns `BadState` because the lock on this stash is
+			// still set (see checks below).
+			assert_eq!(Staking::inspect_bond_state(&333), Err(Error::<Test>::BadState));
+			// now the *other* ledger associated with 444 has been corrupted and killed (None).
+			assert!(Staking::ledger(StakingAccount::Stash(444)).is_err());
+
+			// try-state should fail.
+			assert!(Staking::do_try_state(System::block_number()).is_err());
+
+			// recover the ledger bonded by 333 stash.
+			assert_ok!(Staking::restore_ledger(RuntimeOrigin::root(), 333, None, None, None));
+
+			// for the try-state checks to pass, we also need to recover the stash 444 which is
+			// corrupted too by proxy of kill(333). Currently, both the lock and the ledger of 444
+			// have been cleared so we need to provide the new amount to restore the ledger.
+			assert_noop!(
+				Staking::restore_ledger(RuntimeOrigin::root(), 444, None, None, None),
+				Error::<Test>::CannotRestoreLedger
+			);
+
+			assert_ok!(Staking::restore_ledger(
+				RuntimeOrigin::root(),
+				444,
+				None,
+				Some(total_444_before_corruption),
+				None,
+			));
+
+			// try-state checks are ok now.
+			assert_ok!(Staking::do_try_state(System::block_number()));
+		})
+	}
+
+	// Corrupted and killed by *other* ledger restore.
+	//
+	// * Double bonded and corrupted ledger.
+	// * Ledger killed by own controller.
+	#[test]
+	fn restore_ledger_corrupted_killed_other_works() {
+		ExtBuilder::default().has_stakers(true).build_and_execute(|| {
+			setup_double_bonded_ledgers();
+
+			// get into corrupted and killed ledger state by killing a corrupted ledger:
+			// init state:
+			//  (333, 444)
+			//  (444, 555)
+			// set_controller(444) to 444
+			//  (333, 444) -> corrupted
+			//  (444, 444)
+			// kill(444)
+			// (333, 444) -> corrupted and None
+			assert_eq!(Staking::inspect_bond_state(&333).unwrap(), LedgerIntegrityState::Ok);
+			set_controller_no_checks(&444);
+
+			// now try-state fails.
+			assert!(Staking::do_try_state(System::block_number()).is_err());
+
+			// 333 is corrupted since it's controller is linking 444 ledger.
+			assert_eq!(Staking::inspect_bond_state(&333).unwrap(), LedgerIntegrityState::Corrupted);
+			// 444 however is OK.
+			assert_eq!(Staking::inspect_bond_state(&444).unwrap(), LedgerIntegrityState::Ok);
+
+			// kill the *other* ledger that is double bonded but not corrupted.
+			assert_ok!(StakingLedger::<Test>::kill(&444));
+
+			// recover the ledger bonded by 333 stash.
+			assert_ok!(Staking::restore_ledger(RuntimeOrigin::root(), 333, None, None, None));
+
+			// 444 does not need recover in this case since it's been killed successfully.
+			assert_eq!(Staking::inspect_bond_state(&444), Err(Error::<Test>::NotStash));
+
+			// try-state checks are ok now.
+			assert_ok!(Staking::do_try_state(System::block_number()));
+		})
+	}
+
+	// Corrupted with bond_extra.
+	//
+	// * Double bonded and corrupted ledger.
+	// * Corrupted ledger calls `bond_extra`
+	#[test]
+	fn restore_ledger_corrupted_bond_extra_works() {
+		ExtBuilder::default().has_stakers(true).build_and_execute(|| {
+			setup_double_bonded_ledgers();
+
+			let lock_333_before = Balances::balance_locked(crate::STAKING_ID, &333);
+			let lock_444_before = Balances::balance_locked(crate::STAKING_ID, &444);
+
+			// get into corrupted and killed ledger state by killing a corrupted ledger:
+			// init state:
+			//  (333, 444)
+			//  (444, 555)
+			// set_controller(444) to 444
+			//  (333, 444) -> corrupted
+			//  (444, 444)
+			// bond_extra(444, 40) -> OK
+			// bond_extra(333, 30) -> locks out of sync
+
+			assert_eq!(Staking::inspect_bond_state(&333).unwrap(), LedgerIntegrityState::Ok);
+			set_controller_no_checks(&444);
+
+			// now try-state fails.
+			assert!(Staking::do_try_state(System::block_number()).is_err());
+
+			// if 444 bonds extra, the locks remain in sync.
+			bond_extra_no_checks(&444, 40);
+			assert_eq!(Balances::balance_locked(crate::STAKING_ID, &333), lock_333_before);
+			assert_eq!(Balances::balance_locked(crate::STAKING_ID, &444), lock_444_before + 40);
+
+			// however if 333 bonds extra, the wrong lock is updated.
+			bond_extra_no_checks(&333, 30);
+			assert_eq!(
+				Balances::balance_locked(crate::STAKING_ID, &333),
+				lock_444_before + 40 + 30
+			); //not OK
+			assert_eq!(Balances::balance_locked(crate::STAKING_ID, &444), lock_444_before + 40); // OK
+
+			// recover the ledger bonded by 333 stash. Note that the total/lock needs to be
+			// re-written since on-chain data lock has become out of sync.
+			assert_ok!(Staking::restore_ledger(
+				RuntimeOrigin::root(),
+				333,
+				None,
+				Some(lock_333_before + 30),
+				None
+			));
+
+			// now recover 444 that although it's not corrupted, its lock and ledger.total are out
+			// of sync. in which case, we need to explicitly set the ledger's lock and amount,
+			// otherwise the ledger recover will fail.
+			assert_noop!(
+				Staking::restore_ledger(RuntimeOrigin::root(), 444, None, None, None),
+				Error::<Test>::CannotRestoreLedger
+			);
+
+			//and enforcing a new ledger lock/total on this non-corrupted ledger will work.
+			assert_ok!(Staking::restore_ledger(
+				RuntimeOrigin::root(),
+				444,
+				None,
+				Some(lock_444_before + 40),
+				None
+			));
+
+			// double-check that ledgers got to expected state and bond_extra done during the
+			// corrupted state is part of the recovered ledgers.
+			let ledger_333 = Bonded::<Test>::get(&333).and_then(Ledger::<Test>::get).unwrap();
+			let ledger_444 = Bonded::<Test>::get(&444).and_then(Ledger::<Test>::get).unwrap();
+
+			assert_eq!(ledger_333.total, lock_333_before + 30);
+			assert_eq!(Balances::balance_locked(crate::STAKING_ID, &333), ledger_333.total);
+			assert_eq!(ledger_444.total, lock_444_before + 40);
+			assert_eq!(Balances::balance_locked(crate::STAKING_ID, &444), ledger_444.total);
+
+			// try-state checks are ok now.
+			assert_ok!(Staking::do_try_state(System::block_number()));
+		})
+	}
+}
+
+mod byzantine_threshold_disabling_strategy {
+	use crate::{
+		tests::Test, ActiveEra, ActiveEraInfo, DisablingStrategy, UpToLimitDisablingStrategy,
+	};
+	use sp_staking::EraIndex;
+
+	// Common test data - the stash of the offending validator, the era of the offence and the
+	// active set
+	const OFFENDER_ID: <Test as frame_system::Config>::AccountId = 7;
+	const SLASH_ERA: EraIndex = 1;
+	const ACTIVE_SET: [<Test as pallet_session::Config>::ValidatorId; 7] = [1, 2, 3, 4, 5, 6, 7];
+	const OFFENDER_VALIDATOR_IDX: u32 = 6; // the offender is with index 6 in the active set
+
+	#[test]
+	fn dont_disable_for_ancient_offence() {
+		sp_io::TestExternalities::default().execute_with(|| {
+			let initially_disabled = vec![];
+			pallet_session::Validators::<Test>::put(ACTIVE_SET.to_vec());
+			ActiveEra::<Test>::put(ActiveEraInfo { index: 2, start: None });
+
+			let disable_offender =
+				<UpToLimitDisablingStrategy as DisablingStrategy<Test>>::decision(
+					&OFFENDER_ID,
+					SLASH_ERA,
+					&initially_disabled,
+				);
+
+			assert!(disable_offender.is_none());
+		});
+	}
+
+	#[test]
+	fn dont_disable_beyond_byzantine_threshold() {
+		sp_io::TestExternalities::default().execute_with(|| {
+			let initially_disabled = vec![1, 2];
+			pallet_session::Validators::<Test>::put(ACTIVE_SET.to_vec());
+
+			let disable_offender =
+				<UpToLimitDisablingStrategy as DisablingStrategy<Test>>::decision(
+					&OFFENDER_ID,
+					SLASH_ERA,
+					&initially_disabled,
+				);
+
+			assert!(disable_offender.is_none());
+		});
+	}
+
+	#[test]
+	fn disable_when_below_byzantine_threshold() {
+		sp_io::TestExternalities::default().execute_with(|| {
+			let initially_disabled = vec![1];
+			pallet_session::Validators::<Test>::put(ACTIVE_SET.to_vec());
+
+			let disable_offender =
+				<UpToLimitDisablingStrategy as DisablingStrategy<Test>>::decision(
+					&OFFENDER_ID,
+					SLASH_ERA,
+					&initially_disabled,
+				);
+
+			assert_eq!(disable_offender, Some(OFFENDER_VALIDATOR_IDX));
+		});
+	}
 }
 
 pub mod multi_page_staking {
@@ -7756,34 +8280,11 @@
 			assert_eq!(
 				<Staking as ElectionDataProvider>::electable_targets(bounds, 1).unwrap(),
 				vec![31, 21]
-=======
-
-	#[test]
-	fn deprecate_controller_batch_with_bad_state_ok() {
-		ExtBuilder::default().has_stakers(false).nominate(false).build_and_execute(|| {
-			setup_double_bonded_ledgers();
-
-			// now let's deprecate all the controllers for all the existing ledgers.
-			let bounded_controllers: BoundedVec<
-				_,
-				<Test as Config>::MaxControllersInDeprecationBatch,
-			> = BoundedVec::try_from(vec![333, 444, 555, 777]).unwrap();
-
-			assert_ok!(Staking::deprecate_controller_batch(
-				RuntimeOrigin::root(),
-				bounded_controllers
-			));
-
-			assert_eq!(
-				*staking_events().last().unwrap(),
-				Event::ControllerBatchDeprecated { failures: 0 }
->>>>>>> 31dc8bb1
 			);
 		})
 	}
 
 	#[test]
-<<<<<<< HEAD
 	fn multi_page_voter_snapshot_works() {
 		ExtBuilder::default().nominate(true).build_and_execute(|| {
 			let bounds = ElectionBoundsBuilder::default().voters_count(3.into()).build().voters;
@@ -7826,84 +8327,10 @@
 					.collect::<Vec<_>>(),
 				vec![11, 21, 31]
 			);
-=======
-	fn deprecate_controller_batch_with_bad_state_failures() {
-		ExtBuilder::default().has_stakers(false).try_state(false).build_and_execute(|| {
-			setup_double_bonded_ledgers();
-
-			// now let's deprecate all the controllers for all the existing ledgers.
-			let bounded_controllers: BoundedVec<
-				_,
-				<Test as Config>::MaxControllersInDeprecationBatch,
-			> = BoundedVec::try_from(vec![777, 555, 444, 333]).unwrap();
-
-			assert_ok!(Staking::deprecate_controller_batch(
-				RuntimeOrigin::root(),
-				bounded_controllers
-			));
-
-			assert_eq!(
-				*staking_events().last().unwrap(),
-				Event::ControllerBatchDeprecated { failures: 2 }
-			);
 		})
 	}
 
 	#[test]
-	fn set_controller_with_bad_state_ok() {
-		ExtBuilder::default().has_stakers(false).nominate(false).build_and_execute(|| {
-			setup_double_bonded_ledgers();
-
-			// in this case, setting controller works due to the ordering of the calls.
-			assert_ok!(Staking::set_controller(RuntimeOrigin::signed(333)));
-			assert_ok!(Staking::set_controller(RuntimeOrigin::signed(444)));
-			assert_ok!(Staking::set_controller(RuntimeOrigin::signed(555)));
-		})
-	}
-
-	#[test]
-	fn set_controller_with_bad_state_fails() {
-		ExtBuilder::default().has_stakers(false).try_state(false).build_and_execute(|| {
-			setup_double_bonded_ledgers();
-
-			// setting the controller of ledger associated with stash 555 fails since its stash is a
-			// controller of another ledger.
-			assert_noop!(
-				Staking::set_controller(RuntimeOrigin::signed(555)),
-				Error::<Test>::BadState
-			);
-			assert_noop!(
-				Staking::set_controller(RuntimeOrigin::signed(444)),
-				Error::<Test>::BadState
-			);
-			assert_ok!(Staking::set_controller(RuntimeOrigin::signed(333)));
-		})
-	}
-}
-
-mod ledger_recovery {
-	use super::*;
-
-	#[test]
-	fn inspect_recovery_ledger_simple_works() {
-		ExtBuilder::default().has_stakers(true).try_state(false).build_and_execute(|| {
-			setup_double_bonded_ledgers();
-
-			// non corrupted ledger.
-			assert_eq!(Staking::inspect_bond_state(&11).unwrap(), LedgerIntegrityState::Ok);
-
-			// non bonded stash.
-			assert!(Bonded::<Test>::get(&1111).is_none());
-			assert!(Staking::inspect_bond_state(&1111).is_err());
-
-			// double bonded but not corrupted.
-			assert_eq!(Staking::inspect_bond_state(&333).unwrap(), LedgerIntegrityState::Ok);
->>>>>>> 31dc8bb1
-		})
-	}
-
-	#[test]
-<<<<<<< HEAD
 	fn collect_exposures_multi_page_elect_works() {
 		ExtBuilder::default().exposures_page_size(2).build_and_execute(|| {
 			let current_era = CurrentEra::<Test>::get().unwrap();
@@ -7986,431 +8413,4 @@
 			);
 		})
 	}
-=======
-	fn inspect_recovery_ledger_corupted_killed_works() {
-		ExtBuilder::default().has_stakers(true).try_state(false).build_and_execute(|| {
-			setup_double_bonded_ledgers();
-
-			let lock_333_before = Balances::balance_locked(crate::STAKING_ID, &333);
-
-			// get into corrupted and killed ledger state by killing a corrupted ledger:
-			// init state:
-			//  (333, 444)
-			//  (444, 555)
-			// set_controller(444) to 444
-			//  (333, 444) -> corrupted
-			//  (444, 444)
-			// kill(333)
-			// (444, 444) -> corrupted and None.
-			assert_eq!(Staking::inspect_bond_state(&333).unwrap(), LedgerIntegrityState::Ok);
-			set_controller_no_checks(&444);
-
-			// now try-state fails.
-			assert!(Staking::do_try_state(System::block_number()).is_err());
-
-			// 333 is corrupted since it's controller is linking 444 ledger.
-			assert_eq!(Staking::inspect_bond_state(&333).unwrap(), LedgerIntegrityState::Corrupted);
-			// 444 however is OK.
-			assert_eq!(Staking::inspect_bond_state(&444).unwrap(), LedgerIntegrityState::Ok);
-
-			// kill the corrupted ledger that is associated with stash 333.
-			assert_ok!(StakingLedger::<Test>::kill(&333));
-
-			// 333 bond is no more but it returns `BadState` because the lock on this stash is
-			// still set (see checks below).
-			assert_eq!(Staking::inspect_bond_state(&333), Err(Error::<Test>::BadState));
-			// now the *other* ledger associated with 444 has been corrupted and killed (None).
-			assert_eq!(
-				Staking::inspect_bond_state(&444),
-				Ok(LedgerIntegrityState::CorruptedKilled)
-			);
-
-			// side effects on 333 - ledger, bonded, payee, lock should be completely empty.
-			// however, 333 lock remains.
-			assert_eq!(Balances::balance_locked(crate::STAKING_ID, &333), lock_333_before); // NOK
-			assert!(Bonded::<Test>::get(&333).is_none()); // OK
-			assert!(Payee::<Test>::get(&333).is_none()); // OK
-			assert!(Ledger::<Test>::get(&444).is_none()); // OK
-
-			// side effects on 444 - ledger, bonded, payee, lock should remain be intact.
-			// however, 444 lock was removed.
-			assert_eq!(Balances::balance_locked(crate::STAKING_ID, &444), 0); // NOK
-			assert!(Bonded::<Test>::get(&444).is_some()); // OK
-			assert!(Payee::<Test>::get(&444).is_some()); // OK
-			assert!(Ledger::<Test>::get(&555).is_none()); // NOK
-
-			assert!(Staking::do_try_state(System::block_number()).is_err());
-		})
-	}
-
-	#[test]
-	fn inspect_recovery_ledger_corupted_killed_other_works() {
-		ExtBuilder::default().has_stakers(true).try_state(false).build_and_execute(|| {
-			setup_double_bonded_ledgers();
-
-			let lock_333_before = Balances::balance_locked(crate::STAKING_ID, &333);
-
-			// get into corrupted and killed ledger state by killing a corrupted ledger:
-			// init state:
-			//  (333, 444)
-			//  (444, 555)
-			// set_controller(444) to 444
-			//  (333, 444) -> corrupted
-			//  (444, 444)
-			// kill(444)
-			// (333, 444) -> corrupted and None
-			assert_eq!(Staking::inspect_bond_state(&333).unwrap(), LedgerIntegrityState::Ok);
-			set_controller_no_checks(&444);
-
-			// now try-state fails.
-			assert!(Staking::do_try_state(System::block_number()).is_err());
-
-			// 333 is corrupted since it's controller is linking 444 ledger.
-			assert_eq!(Staking::inspect_bond_state(&333).unwrap(), LedgerIntegrityState::Corrupted);
-			// 444 however is OK.
-			assert_eq!(Staking::inspect_bond_state(&444).unwrap(), LedgerIntegrityState::Ok);
-
-			// kill the *other* ledger that is double bonded but not corrupted.
-			assert_ok!(StakingLedger::<Test>::kill(&444));
-
-			// now 333 is corrupted and None through the *other* ledger being killed.
-			assert_eq!(
-				Staking::inspect_bond_state(&333).unwrap(),
-				LedgerIntegrityState::CorruptedKilled,
-			);
-			// 444 is cleaned and not a stash anymore; no lock left behind.
-			assert_eq!(Ledger::<Test>::get(&444), None);
-			assert_eq!(Staking::inspect_bond_state(&444), Err(Error::<Test>::NotStash));
-
-			// side effects on 333 - ledger, bonded, payee, lock should be intact.
-			assert_eq!(Balances::balance_locked(crate::STAKING_ID, &333), lock_333_before); // OK
-			assert_eq!(Bonded::<Test>::get(&333), Some(444)); // OK
-			assert!(Payee::<Test>::get(&333).is_some()); // OK
-											 // however, ledger associated with its controller was killed.
-			assert!(Ledger::<Test>::get(&444).is_none()); // NOK
-
-			// side effects on 444 - ledger, bonded, payee, lock should be completely removed.
-			assert_eq!(Balances::balance_locked(crate::STAKING_ID, &444), 0); // OK
-			assert!(Bonded::<Test>::get(&444).is_none()); // OK
-			assert!(Payee::<Test>::get(&444).is_none()); // OK
-			assert!(Ledger::<Test>::get(&555).is_none()); // OK
-
-			assert!(Staking::do_try_state(System::block_number()).is_err());
-		})
-	}
-
-	#[test]
-	fn inspect_recovery_ledger_lock_corrupted_works() {
-		ExtBuilder::default().has_stakers(true).try_state(false).build_and_execute(|| {
-			setup_double_bonded_ledgers();
-
-			// get into lock corrupted ledger state by bond_extra on a ledger that is double bonded
-			// with a corrupted ledger.
-			// init state:
-			//  (333, 444)
-			//  (444, 555)
-			// set_controller(444) to 444
-			//  (333, 444) -> corrupted
-			//  (444, 444)
-			//  bond_extra(333, 10) -> lock corrupted on 444
-			assert_eq!(Staking::inspect_bond_state(&333).unwrap(), LedgerIntegrityState::Ok);
-			set_controller_no_checks(&444);
-			bond_extra_no_checks(&333, 10);
-
-			// now try-state fails.
-			assert!(Staking::do_try_state(System::block_number()).is_err());
-
-			// 333 is corrupted since it's controller is linking 444 ledger.
-			assert_eq!(Staking::inspect_bond_state(&333).unwrap(), LedgerIntegrityState::Corrupted);
-			// 444 ledger is not corrupted but locks got out of sync.
-			assert_eq!(
-				Staking::inspect_bond_state(&444).unwrap(),
-				LedgerIntegrityState::LockCorrupted
-			);
-		})
-	}
-
-	// Corrupted ledger restore.
-	//
-	// * Double bonded and corrupted ledger.
-	#[test]
-	fn restore_ledger_corrupted_works() {
-		ExtBuilder::default().has_stakers(true).build_and_execute(|| {
-			setup_double_bonded_ledgers();
-
-			// get into corrupted and killed ledger state.
-			// init state:
-			//  (333, 444)
-			//  (444, 555)
-			// set_controller(444) to 444
-			//  (333, 444) -> corrupted
-			//  (444, 444)
-			assert_eq!(Staking::inspect_bond_state(&333).unwrap(), LedgerIntegrityState::Ok);
-			set_controller_no_checks(&444);
-
-			assert_eq!(Staking::inspect_bond_state(&333).unwrap(), LedgerIntegrityState::Corrupted);
-
-			// now try-state fails.
-			assert!(Staking::do_try_state(System::block_number()).is_err());
-
-			// recover the ledger bonded by 333 stash.
-			assert_ok!(Staking::restore_ledger(RuntimeOrigin::root(), 333, None, None, None));
-
-			// try-state checks are ok now.
-			assert_ok!(Staking::do_try_state(System::block_number()));
-		})
-	}
-
-	// Corrupted and killed ledger restore.
-	//
-	// * Double bonded and corrupted ledger.
-	// * Ledger killed by own controller.
-	#[test]
-	fn restore_ledger_corrupted_killed_works() {
-		ExtBuilder::default().has_stakers(true).build_and_execute(|| {
-			setup_double_bonded_ledgers();
-
-			// ledger.total == lock
-			let total_444_before_corruption = Balances::balance_locked(crate::STAKING_ID, &444);
-
-			// get into corrupted and killed ledger state by killing a corrupted ledger:
-			// init state:
-			//  (333, 444)
-			//  (444, 555)
-			// set_controller(444) to 444
-			//  (333, 444) -> corrupted
-			//  (444, 444)
-			// kill(333)
-			// (444, 444) -> corrupted and None.
-			assert_eq!(Staking::inspect_bond_state(&333).unwrap(), LedgerIntegrityState::Ok);
-			set_controller_no_checks(&444);
-
-			// kill the corrupted ledger that is associated with stash 333.
-			assert_ok!(StakingLedger::<Test>::kill(&333));
-
-			// 333 bond is no more but it returns `BadState` because the lock on this stash is
-			// still set (see checks below).
-			assert_eq!(Staking::inspect_bond_state(&333), Err(Error::<Test>::BadState));
-			// now the *other* ledger associated with 444 has been corrupted and killed (None).
-			assert!(Staking::ledger(StakingAccount::Stash(444)).is_err());
-
-			// try-state should fail.
-			assert!(Staking::do_try_state(System::block_number()).is_err());
-
-			// recover the ledger bonded by 333 stash.
-			assert_ok!(Staking::restore_ledger(RuntimeOrigin::root(), 333, None, None, None));
-
-			// for the try-state checks to pass, we also need to recover the stash 444 which is
-			// corrupted too by proxy of kill(333). Currently, both the lock and the ledger of 444
-			// have been cleared so we need to provide the new amount to restore the ledger.
-			assert_noop!(
-				Staking::restore_ledger(RuntimeOrigin::root(), 444, None, None, None),
-				Error::<Test>::CannotRestoreLedger
-			);
-
-			assert_ok!(Staking::restore_ledger(
-				RuntimeOrigin::root(),
-				444,
-				None,
-				Some(total_444_before_corruption),
-				None,
-			));
-
-			// try-state checks are ok now.
-			assert_ok!(Staking::do_try_state(System::block_number()));
-		})
-	}
-
-	// Corrupted and killed by *other* ledger restore.
-	//
-	// * Double bonded and corrupted ledger.
-	// * Ledger killed by own controller.
-	#[test]
-	fn restore_ledger_corrupted_killed_other_works() {
-		ExtBuilder::default().has_stakers(true).build_and_execute(|| {
-			setup_double_bonded_ledgers();
-
-			// get into corrupted and killed ledger state by killing a corrupted ledger:
-			// init state:
-			//  (333, 444)
-			//  (444, 555)
-			// set_controller(444) to 444
-			//  (333, 444) -> corrupted
-			//  (444, 444)
-			// kill(444)
-			// (333, 444) -> corrupted and None
-			assert_eq!(Staking::inspect_bond_state(&333).unwrap(), LedgerIntegrityState::Ok);
-			set_controller_no_checks(&444);
-
-			// now try-state fails.
-			assert!(Staking::do_try_state(System::block_number()).is_err());
-
-			// 333 is corrupted since it's controller is linking 444 ledger.
-			assert_eq!(Staking::inspect_bond_state(&333).unwrap(), LedgerIntegrityState::Corrupted);
-			// 444 however is OK.
-			assert_eq!(Staking::inspect_bond_state(&444).unwrap(), LedgerIntegrityState::Ok);
-
-			// kill the *other* ledger that is double bonded but not corrupted.
-			assert_ok!(StakingLedger::<Test>::kill(&444));
-
-			// recover the ledger bonded by 333 stash.
-			assert_ok!(Staking::restore_ledger(RuntimeOrigin::root(), 333, None, None, None));
-
-			// 444 does not need recover in this case since it's been killed successfully.
-			assert_eq!(Staking::inspect_bond_state(&444), Err(Error::<Test>::NotStash));
-
-			// try-state checks are ok now.
-			assert_ok!(Staking::do_try_state(System::block_number()));
-		})
-	}
-
-	// Corrupted with bond_extra.
-	//
-	// * Double bonded and corrupted ledger.
-	// * Corrupted ledger calls `bond_extra`
-	#[test]
-	fn restore_ledger_corrupted_bond_extra_works() {
-		ExtBuilder::default().has_stakers(true).build_and_execute(|| {
-			setup_double_bonded_ledgers();
-
-			let lock_333_before = Balances::balance_locked(crate::STAKING_ID, &333);
-			let lock_444_before = Balances::balance_locked(crate::STAKING_ID, &444);
-
-			// get into corrupted and killed ledger state by killing a corrupted ledger:
-			// init state:
-			//  (333, 444)
-			//  (444, 555)
-			// set_controller(444) to 444
-			//  (333, 444) -> corrupted
-			//  (444, 444)
-			// bond_extra(444, 40) -> OK
-			// bond_extra(333, 30) -> locks out of sync
-
-			assert_eq!(Staking::inspect_bond_state(&333).unwrap(), LedgerIntegrityState::Ok);
-			set_controller_no_checks(&444);
-
-			// now try-state fails.
-			assert!(Staking::do_try_state(System::block_number()).is_err());
-
-			// if 444 bonds extra, the locks remain in sync.
-			bond_extra_no_checks(&444, 40);
-			assert_eq!(Balances::balance_locked(crate::STAKING_ID, &333), lock_333_before);
-			assert_eq!(Balances::balance_locked(crate::STAKING_ID, &444), lock_444_before + 40);
-
-			// however if 333 bonds extra, the wrong lock is updated.
-			bond_extra_no_checks(&333, 30);
-			assert_eq!(
-				Balances::balance_locked(crate::STAKING_ID, &333),
-				lock_444_before + 40 + 30
-			); //not OK
-			assert_eq!(Balances::balance_locked(crate::STAKING_ID, &444), lock_444_before + 40); // OK
-
-			// recover the ledger bonded by 333 stash. Note that the total/lock needs to be
-			// re-written since on-chain data lock has become out of sync.
-			assert_ok!(Staking::restore_ledger(
-				RuntimeOrigin::root(),
-				333,
-				None,
-				Some(lock_333_before + 30),
-				None
-			));
-
-			// now recover 444 that although it's not corrupted, its lock and ledger.total are out
-			// of sync. in which case, we need to explicitly set the ledger's lock and amount,
-			// otherwise the ledger recover will fail.
-			assert_noop!(
-				Staking::restore_ledger(RuntimeOrigin::root(), 444, None, None, None),
-				Error::<Test>::CannotRestoreLedger
-			);
-
-			//and enforcing a new ledger lock/total on this non-corrupted ledger will work.
-			assert_ok!(Staking::restore_ledger(
-				RuntimeOrigin::root(),
-				444,
-				None,
-				Some(lock_444_before + 40),
-				None
-			));
-
-			// double-check that ledgers got to expected state and bond_extra done during the
-			// corrupted state is part of the recovered ledgers.
-			let ledger_333 = Bonded::<Test>::get(&333).and_then(Ledger::<Test>::get).unwrap();
-			let ledger_444 = Bonded::<Test>::get(&444).and_then(Ledger::<Test>::get).unwrap();
-
-			assert_eq!(ledger_333.total, lock_333_before + 30);
-			assert_eq!(Balances::balance_locked(crate::STAKING_ID, &333), ledger_333.total);
-			assert_eq!(ledger_444.total, lock_444_before + 40);
-			assert_eq!(Balances::balance_locked(crate::STAKING_ID, &444), ledger_444.total);
-
-			// try-state checks are ok now.
-			assert_ok!(Staking::do_try_state(System::block_number()));
-		})
-	}
-}
-
-mod byzantine_threshold_disabling_strategy {
-	use crate::{
-		tests::Test, ActiveEra, ActiveEraInfo, DisablingStrategy, UpToLimitDisablingStrategy,
-	};
-	use sp_staking::EraIndex;
-
-	// Common test data - the stash of the offending validator, the era of the offence and the
-	// active set
-	const OFFENDER_ID: <Test as frame_system::Config>::AccountId = 7;
-	const SLASH_ERA: EraIndex = 1;
-	const ACTIVE_SET: [<Test as pallet_session::Config>::ValidatorId; 7] = [1, 2, 3, 4, 5, 6, 7];
-	const OFFENDER_VALIDATOR_IDX: u32 = 6; // the offender is with index 6 in the active set
-
-	#[test]
-	fn dont_disable_for_ancient_offence() {
-		sp_io::TestExternalities::default().execute_with(|| {
-			let initially_disabled = vec![];
-			pallet_session::Validators::<Test>::put(ACTIVE_SET.to_vec());
-			ActiveEra::<Test>::put(ActiveEraInfo { index: 2, start: None });
-
-			let disable_offender =
-				<UpToLimitDisablingStrategy as DisablingStrategy<Test>>::decision(
-					&OFFENDER_ID,
-					SLASH_ERA,
-					&initially_disabled,
-				);
-
-			assert!(disable_offender.is_none());
-		});
-	}
-
-	#[test]
-	fn dont_disable_beyond_byzantine_threshold() {
-		sp_io::TestExternalities::default().execute_with(|| {
-			let initially_disabled = vec![1, 2];
-			pallet_session::Validators::<Test>::put(ACTIVE_SET.to_vec());
-
-			let disable_offender =
-				<UpToLimitDisablingStrategy as DisablingStrategy<Test>>::decision(
-					&OFFENDER_ID,
-					SLASH_ERA,
-					&initially_disabled,
-				);
-
-			assert!(disable_offender.is_none());
-		});
-	}
-
-	#[test]
-	fn disable_when_below_byzantine_threshold() {
-		sp_io::TestExternalities::default().execute_with(|| {
-			let initially_disabled = vec![1];
-			pallet_session::Validators::<Test>::put(ACTIVE_SET.to_vec());
-
-			let disable_offender =
-				<UpToLimitDisablingStrategy as DisablingStrategy<Test>>::decision(
-					&OFFENDER_ID,
-					SLASH_ERA,
-					&initially_disabled,
-				);
-
-			assert_eq!(disable_offender, Some(OFFENDER_VALIDATOR_IDX));
-		});
-	}
->>>>>>> 31dc8bb1
 }