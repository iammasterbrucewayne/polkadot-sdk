--- conflicted
+++ resolved
@@ -141,18 +141,13 @@
 				Some(format!("{:?}", e)),
 			)
 		})?;
-<<<<<<< HEAD
 		let fee_details = TransactionPaymentRuntimeApi::<Block, Balance>::query_fee_details(
 			&mut api,
 			uxt,
 			encoded_len,
 		)
 		.map_err(|e| {
-			CallError::Custom(ErrorObject::owned(
-=======
-		let fee_details = api.query_fee_details(at_hash, uxt, encoded_len).map_err(|e| {
 			ErrorObject::owned(
->>>>>>> 07e55006
 				Error::RuntimeError.into(),
 				"Unable to query fee details.",
 				Some(e.to_string()),
