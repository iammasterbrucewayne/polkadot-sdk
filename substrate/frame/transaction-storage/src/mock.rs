--- conflicted
+++ resolved
@@ -43,20 +43,6 @@
 
 #[derive_impl(frame_system::config_preludes::TestDefaultConfig as frame_system::DefaultConfig)]
 impl frame_system::Config for Test {
-<<<<<<< HEAD
-	type BaseCallFilter = frame_support::traits::Everything;
-	type BlockWeights = ();
-	type BlockLength = ();
-	type RuntimeOrigin = RuntimeOrigin;
-	type RuntimeCall = RuntimeCall;
-	type RuntimeTask = RuntimeTask;
-	type Nonce = u64;
-	type Hash = H256;
-	type Hashing = BlakeTwo256;
-	type AccountId = u64;
-	type Lookup = IdentityLookup<Self::AccountId>;
-=======
->>>>>>> 2d9426f1
 	type Block = Block;
 	type AccountData = pallet_balances::AccountData<u64>;
 	type AccountId = u64;
@@ -69,22 +55,9 @@
 	type Balance = u64;
 	type ExistentialDeposit = ConstU64<1>;
 	type AccountStore = System;
-<<<<<<< HEAD
-	type WeightInfo = ();
-	type MaxLocks = ();
-	type MaxReserves = ();
-	type ReserveIdentifier = ();
-	type FreezeIdentifier = ();
-	type MaxFreezes = ();
-	type RuntimeHoldReason = ();
-	type RuntimeFreezeReason = ();
-	type MaxHolds = ();
-	type RuntimeTask = RuntimeTask;
-=======
 	type RuntimeHoldReason = RuntimeHoldReason;
 	type RuntimeFreezeReason = RuntimeFreezeReason;
 	type MaxHolds = ConstU32<128>;
->>>>>>> 2d9426f1
 }
 
 impl pallet_transaction_storage::Config for Test {
