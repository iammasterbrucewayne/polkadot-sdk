// This file is part of Substrate.

// Copyright (C) Parity Technologies (UK) Ltd.
// SPDX-License-Identifier: GPL-3.0-or-later WITH Classpath-exception-2.0

// This program is free software: you can redistribute it and/or modify
// it under the terms of the GNU General Public License as published by
// the Free Software Foundation, either version 3 of the License, or
// (at your option) any later version.

// This program is distributed in the hope that it will be useful,
// but WITHOUT ANY WARRANTY; without even the implied warranty of
// MERCHANTABILITY or FITNESS FOR A PARTICULAR PURPOSE. See the
// GNU General Public License for more details.

// You should have received a copy of the GNU General Public License
// along with this program. If not, see <https://www.gnu.org/licenses/>.

use crate::{
	state_machine::{ConsensusGossip, TopicNotification, PERIODIC_MAINTENANCE_INTERVAL},
	Network, Syncing, Validator,
};

use sc_network::{
	service::traits::{NotificationEvent, ValidationResult},
	types::ProtocolName,
	NotificationService, ReputationChange,
};
use sc_network_sync::SyncEvent;

use futures::{
	channel::mpsc::{channel, Receiver, Sender},
	prelude::*,
};
use libp2p_identity::PeerId;
use log::trace;
use prometheus_endpoint::Registry;
use sp_runtime::traits::Block as BlockT;
use std::{
	collections::{HashMap, VecDeque},
	pin::Pin,
	sync::Arc,
	task::{Context, Poll},
};

/// Wraps around an implementation of the [`Network`] trait and provides gossiping capabilities on
/// top of it.
pub struct GossipEngine<B: BlockT> {
	state_machine: ConsensusGossip<B>,
	network: Box<dyn Network<B> + Send>,
	sync: Box<dyn Syncing<B>>,
	periodic_maintenance_interval: futures_timer::Delay,
	protocol: ProtocolName,

	/// Incoming events from the syncing service.
	sync_event_stream: Pin<Box<dyn Stream<Item = SyncEvent> + Send>>,
	/// Handle for polling notification-related events.
	notification_service: Box<dyn NotificationService>,
	/// Outgoing events to the consumer.
	message_sinks: HashMap<B::Hash, Vec<Sender<TopicNotification>>>,
	/// Buffered messages (see [`ForwardingState`]).
	forwarding_state: ForwardingState<B>,

	is_terminated: bool,
}

/// A gossip engine receives messages from the network via the `network_event_stream` and forwards
/// them to upper layers via the `message_sinks`. In the scenario where messages have been received
/// from the network but a subscribed message sink is not yet ready to receive the messages, the
/// messages are buffered. To model this process a gossip engine can be in two states.
enum ForwardingState<B: BlockT> {
	/// The gossip engine is currently not forwarding any messages and will poll the network for
	/// more messages to forward.
	Idle,
	/// The gossip engine is in the progress of forwarding messages and thus will not poll the
	/// network for more messages until it has send all current messages into the subscribed
	/// message sinks.
	Busy(VecDeque<(B::Hash, TopicNotification)>),
}

impl<B: BlockT> Unpin for GossipEngine<B> {}

impl<B: BlockT> GossipEngine<B> {
	/// Create a new instance.
	pub fn new<N, S>(
		network: N,
		sync: S,
		notification_service: Box<dyn NotificationService>,
		protocol: impl Into<ProtocolName>,
		validator: Arc<dyn Validator<B>>,
		metrics_registry: Option<&Registry>,
	) -> Self
	where
		B: 'static,
		N: Network<B> + Send + Clone + 'static,
		S: Syncing<B> + Send + Clone + 'static,
	{
		let protocol = protocol.into();
		let sync_event_stream = sync.event_stream("network-gossip");

		GossipEngine {
			state_machine: ConsensusGossip::new(validator, protocol.clone(), metrics_registry),
			network: Box::new(network),
			sync: Box::new(sync),
			notification_service,
			periodic_maintenance_interval: futures_timer::Delay::new(PERIODIC_MAINTENANCE_INTERVAL),
			protocol,

			sync_event_stream,
			message_sinks: HashMap::new(),
			forwarding_state: ForwardingState::Idle,

			is_terminated: false,
		}
	}

	pub fn report(&self, who: PeerId, reputation: ReputationChange) {
		self.network.report_peer(who, reputation);
	}

	/// Registers a message without propagating it to any peers. The message
	/// becomes available to new peers or when the service is asked to gossip
	/// the message's topic. No validation is performed on the message, if the
	/// message is already expired it should be dropped on the next garbage
	/// collection.
	pub fn register_gossip_message(&mut self, topic: B::Hash, message: Vec<u8>) {
		self.state_machine.register_message(topic, message);
	}

	/// Broadcast all messages with given topic.
	pub fn broadcast_topic(&mut self, topic: B::Hash, force: bool) {
		self.state_machine.broadcast_topic(&mut self.notification_service, topic, force);
	}

	/// Get data of valid, incoming messages for a topic (but might have expired meanwhile).
	pub fn messages_for(&mut self, topic: B::Hash) -> Receiver<TopicNotification> {
		let past_messages = self.state_machine.messages_for(topic).collect::<Vec<_>>();
		// The channel length is not critical for correctness. By the implementation of `channel`
		// each sender is guaranteed a single buffer slot, making it a non-rendezvous channel and
		// thus preventing direct dead-locks. A minimum channel length of 10 is an estimate based on
		// the fact that despite `NotificationsReceived` having a `Vec` of messages, it only ever
		// contains a single message.
		let (mut tx, rx) = channel(usize::max(past_messages.len(), 10));

		for notification in past_messages {
			tx.try_send(notification)
				.expect("receiver known to be live, and buffer size known to suffice; qed");
		}

		self.message_sinks.entry(topic).or_default().push(tx);

		rx
	}

	/// Send all messages with given topic to a peer.
	pub fn send_topic(&mut self, who: &PeerId, topic: B::Hash, force: bool) {
		self.state_machine.send_topic(&mut self.notification_service, who, topic, force)
	}

	/// Multicast a message to all peers.
	pub fn gossip_message(&mut self, topic: B::Hash, message: Vec<u8>, force: bool) {
		self.state_machine
			.multicast(&mut self.notification_service, topic, message, force)
	}

	/// Send addressed message to the given peers. The message is not kept or multicast
	/// later on.
	pub fn send_message(&mut self, who: Vec<PeerId>, data: Vec<u8>) {
		for who in &who {
			self.state_machine
				.send_message(&mut self.notification_service, who, data.clone());
		}
	}

	/// Notify everyone we're connected to that we have the given block.
	///
	/// Note: this method isn't strictly related to gossiping and should eventually be moved
	/// somewhere else.
	pub fn announce(&self, block: B::Hash, associated_data: Option<Vec<u8>>) {
		self.sync.announce_block(block, associated_data);
	}

	/// Consume [`GossipEngine`] and return the notification service.
	pub fn take_notification_service(self) -> Box<dyn NotificationService> {
		self.notification_service
	}
}

impl<B: BlockT> Future for GossipEngine<B> {
	type Output = ();

	fn poll(mut self: Pin<&mut Self>, cx: &mut Context) -> Poll<Self::Output> {
		let this = &mut *self;

		'outer: loop {
			match &mut this.forwarding_state {
				ForwardingState::Idle => {
					let next_notification_event =
						this.notification_service.next_event().poll_unpin(cx);
					let sync_event_stream = this.sync_event_stream.poll_next_unpin(cx);

					if next_notification_event.is_pending() && sync_event_stream.is_pending() {
						break
					}

					match next_notification_event {
						Poll::Ready(Some(event)) => match event {
							NotificationEvent::ValidateInboundSubstream {
								peer,
								handshake,
								result_tx,
								..
							} => {
								// only accept peers whose role can be determined
								let result = this
									.network
									.peer_role(peer, handshake)
									.map_or(ValidationResult::Reject, |_| ValidationResult::Accept);
								let _ = result_tx.send(result);
							},
							NotificationEvent::NotificationStreamOpened {
								peer, handshake, ..
							} => {
								let Some(role) = this.network.peer_role(peer, handshake) else {
									log::debug!(target: "gossip", "role for {peer} couldn't be determined");
									continue
								};

								this.state_machine.new_peer(
									&mut this.notification_service,
									peer,
									role,
								);
							},
							NotificationEvent::NotificationStreamClosed { peer } => {
								this.state_machine
									.peer_disconnected(&mut this.notification_service, peer);
							},
							NotificationEvent::NotificationReceived { peer, notification } => {
								let to_forward = this.state_machine.on_incoming(
									&mut *this.network,
									&mut this.notification_service,
									peer,
									vec![notification],
								);
								this.forwarding_state = ForwardingState::Busy(to_forward.into());
							},
						},
						// The network event stream closed. Do the same for [`GossipValidator`].
						Poll::Ready(None) => {
							self.is_terminated = true;
							return Poll::Ready(())
						},
						Poll::Pending => {},
					}

					match sync_event_stream {
						Poll::Ready(Some(event)) => match event {
							SyncEvent::PeerConnected(remote) =>
								this.network.add_set_reserved(remote, this.protocol.clone()),
							SyncEvent::PeerDisconnected(remote) =>
								this.network.remove_set_reserved(remote, this.protocol.clone()),
						},
						// The sync event stream closed. Do the same for [`GossipValidator`].
						Poll::Ready(None) => {
							self.is_terminated = true;
							return Poll::Ready(())
						},
						Poll::Pending => {},
					}
				},
				ForwardingState::Busy(to_forward) => {
					let (topic, notification) = match to_forward.pop_front() {
						Some(n) => n,
						None => {
							this.forwarding_state = ForwardingState::Idle;
							continue
						},
					};

					let sinks = match this.message_sinks.get_mut(&topic) {
						Some(sinks) => sinks,
						None => continue,
					};

					// Make sure all sinks for the given topic are ready.
					for sink in sinks.iter_mut() {
						match sink.poll_ready(cx) {
							Poll::Ready(Ok(())) => {},
							// Receiver has been dropped. Ignore for now, filtered out in (1).
							Poll::Ready(Err(_)) => {},
							Poll::Pending => {
								// Push back onto queue for later.
								to_forward.push_front((topic, notification));
								break 'outer
							},
						}
					}

					// Filter out all closed sinks.
					sinks.retain(|sink| !sink.is_closed()); // (1)

					if sinks.is_empty() {
						this.message_sinks.remove(&topic);
						continue
					}

					trace!(
						target: "gossip",
						"Pushing consensus message to sinks for {}.", topic,
					);

					// Send the notification on each sink.
					for sink in sinks {
						match sink.start_send(notification.clone()) {
							Ok(()) => {},
							Err(e) if e.is_full() => {
								unreachable!("Previously ensured that all sinks are ready; qed.")
							},
							// Receiver got dropped. Will be removed in next iteration (See (1)).
							Err(_) => {},
						}
					}
				},
			}
		}

		while let Poll::Ready(()) = this.periodic_maintenance_interval.poll_unpin(cx) {
			this.periodic_maintenance_interval.reset(PERIODIC_MAINTENANCE_INTERVAL);
			this.state_machine.tick(&mut this.notification_service);

			this.message_sinks.retain(|_, sinks| {
				sinks.retain(|sink| !sink.is_closed());
				!sinks.is_empty()
			});
		}

		Poll::Pending
	}
}

impl<B: BlockT> futures::future::FusedFuture for GossipEngine<B> {
	fn is_terminated(&self) -> bool {
		self.is_terminated
	}
}

#[cfg(test)]
mod tests {
	use super::*;
<<<<<<< HEAD
	use crate::{ValidationResult, ValidatorContext};
=======
	use crate::{multiaddr::Multiaddr, ValidationResult, ValidatorContext};
	use codec::{DecodeAll, Encode};
>>>>>>> 5d9826c2
	use futures::{
		channel::mpsc::{unbounded, UnboundedReceiver, UnboundedSender},
		executor::{block_on, block_on_stream},
		future::poll_fn,
	};
	use multiaddr::Multiaddr;
	use quickcheck::{Arbitrary, Gen, QuickCheck};
	use sc_network::{
		config::MultiaddrWithPeerId,
		service::traits::{Direction, MessageSink, NotificationEvent},
		Event, NetworkBlock, NetworkEventStream, NetworkNotification, NetworkPeers,
		NotificationSenderError, NotificationSenderT as NotificationSender, NotificationService,
		Roles,
	};
	use sc_network_common::role::ObservedRole;
	use sc_network_sync::SyncEventStream;
	use sp_runtime::{
		testing::H256,
		traits::{Block as BlockT, NumberFor},
	};
	use std::{
		collections::HashSet,
		sync::{Arc, Mutex},
	};
	use substrate_test_runtime_client::runtime::Block;

	#[derive(Clone, Default)]
	struct TestNetwork {}

	#[derive(Clone, Default)]
	struct TestNetworkInner {}

	impl NetworkPeers for TestNetwork {
		fn set_authorized_peers(&self, _peers: HashSet<PeerId>) {
			unimplemented!();
		}

		fn set_authorized_only(&self, _reserved_only: bool) {
			unimplemented!();
		}

		fn add_known_address(&self, _peer_id: PeerId, _addr: Multiaddr) {
			unimplemented!();
		}

		fn report_peer(&self, _peer_id: PeerId, _cost_benefit: ReputationChange) {}

		fn peer_reputation(&self, _peer_id: &PeerId) -> i32 {
			unimplemented!()
		}

		fn disconnect_peer(&self, _peer_id: PeerId, _protocol: ProtocolName) {
			unimplemented!();
		}

		fn accept_unreserved_peers(&self) {
			unimplemented!();
		}

		fn deny_unreserved_peers(&self) {
			unimplemented!();
		}

		fn add_reserved_peer(&self, _peer: MultiaddrWithPeerId) -> Result<(), String> {
			unimplemented!();
		}

		fn remove_reserved_peer(&self, _peer_id: PeerId) {
			unimplemented!();
		}

		fn set_reserved_peers(
			&self,
			_protocol: ProtocolName,
			_peers: HashSet<Multiaddr>,
		) -> Result<(), String> {
			unimplemented!();
		}

		fn add_peers_to_reserved_set(
			&self,
			_protocol: ProtocolName,
			_peers: HashSet<Multiaddr>,
		) -> Result<(), String> {
			unimplemented!();
		}

		fn remove_peers_from_reserved_set(
			&self,
			_protocol: ProtocolName,
			_peers: Vec<PeerId>,
		) -> Result<(), String> {
			unimplemented!();
		}

		fn sync_num_connected(&self) -> usize {
			unimplemented!();
		}

		fn peer_role(&self, _peer_id: PeerId, handshake: Vec<u8>) -> Option<ObservedRole> {
			Roles::decode_all(&mut &handshake[..])
				.ok()
				.and_then(|role| Some(ObservedRole::from(role)))
		}
	}

	impl NetworkEventStream for TestNetwork {
		fn event_stream(&self, _name: &'static str) -> Pin<Box<dyn Stream<Item = Event> + Send>> {
			unimplemented!();
		}
	}

	impl NetworkNotification for TestNetwork {
		fn write_notification(&self, _target: PeerId, _protocol: ProtocolName, _message: Vec<u8>) {
			unimplemented!();
		}

		fn notification_sender(
			&self,
			_target: PeerId,
			_protocol: ProtocolName,
		) -> Result<Box<dyn NotificationSender>, NotificationSenderError> {
			unimplemented!();
		}

		fn set_notification_handshake(&self, _protocol: ProtocolName, _handshake: Vec<u8>) {
			unimplemented!();
		}
	}

	impl NetworkBlock<<Block as BlockT>::Hash, NumberFor<Block>> for TestNetwork {
		fn announce_block(&self, _hash: <Block as BlockT>::Hash, _data: Option<Vec<u8>>) {
			unimplemented!();
		}

		fn new_best_block_imported(
			&self,
			_hash: <Block as BlockT>::Hash,
			_number: NumberFor<Block>,
		) {
			unimplemented!();
		}
	}

	#[derive(Clone, Default)]
	struct TestSync {
		inner: Arc<Mutex<TestSyncInner>>,
	}

	#[derive(Clone, Default)]
	struct TestSyncInner {
		event_senders: Vec<UnboundedSender<SyncEvent>>,
	}

	impl SyncEventStream for TestSync {
		fn event_stream(
			&self,
			_name: &'static str,
		) -> Pin<Box<dyn Stream<Item = SyncEvent> + Send>> {
			let (tx, rx) = unbounded();
			self.inner.lock().unwrap().event_senders.push(tx);

			Box::pin(rx)
		}
	}

	impl NetworkBlock<<Block as BlockT>::Hash, NumberFor<Block>> for TestSync {
		fn announce_block(&self, _hash: <Block as BlockT>::Hash, _data: Option<Vec<u8>>) {
			unimplemented!();
		}

		fn new_best_block_imported(
			&self,
			_hash: <Block as BlockT>::Hash,
			_number: NumberFor<Block>,
		) {
			unimplemented!();
		}
	}

	#[derive(Debug)]
	pub(crate) struct TestNotificationService {
		rx: UnboundedReceiver<NotificationEvent>,
	}

	#[async_trait::async_trait]
	impl sc_network::service::traits::NotificationService for TestNotificationService {
		async fn open_substream(&mut self, _peer: PeerId) -> Result<(), ()> {
			unimplemented!();
		}

		async fn close_substream(&mut self, _peer: PeerId) -> Result<(), ()> {
			unimplemented!();
		}

		fn send_sync_notification(&self, _peer: &PeerId, _notification: Vec<u8>) {
			unimplemented!();
		}

		async fn send_async_notification(
			&self,
			_peer: &PeerId,
			_notification: Vec<u8>,
		) -> Result<(), sc_network::error::Error> {
			unimplemented!();
		}

		async fn set_handshake(&mut self, _handshake: Vec<u8>) -> Result<(), ()> {
			unimplemented!();
		}

		fn try_set_handshake(&mut self, _handshake: Vec<u8>) -> Result<(), ()> {
			unimplemented!();
		}

		async fn next_event(&mut self) -> Option<NotificationEvent> {
			self.rx.next().await
		}

		fn clone(&mut self) -> Result<Box<dyn NotificationService>, ()> {
			unimplemented!();
		}

		fn protocol(&self) -> &ProtocolName {
			unimplemented!();
		}

		fn message_sink(&self, _peer: &PeerId) -> Option<Box<dyn MessageSink>> {
			unimplemented!();
		}
	}

	struct AllowAll;
	impl Validator<Block> for AllowAll {
		fn validate(
			&self,
			_context: &mut dyn ValidatorContext<Block>,
			_sender: &PeerId,
			_data: &[u8],
		) -> ValidationResult<H256> {
			ValidationResult::ProcessAndKeep(H256::default())
		}
	}

	/// Regression test for the case where the `GossipEngine.network_event_stream` closes. One
	/// should not ignore a `Poll::Ready(None)` as `poll_next_unpin` will panic on subsequent calls.
	///
	/// See https://github.com/paritytech/substrate/issues/5000 for details.
	#[test]
	fn returns_when_network_event_stream_closes() {
		let network = TestNetwork::default();
		let sync = Arc::new(TestSync::default());
		let (tx, rx) = unbounded();
		let notification_service = Box::new(TestNotificationService { rx });
		let mut gossip_engine = GossipEngine::<Block>::new(
			network.clone(),
			sync,
			notification_service,
			"/my_protocol",
			Arc::new(AllowAll {}),
			None,
		);

		// drop notification service sender side.
		drop(tx);

		block_on(poll_fn(move |ctx| {
			if let Poll::Pending = gossip_engine.poll_unpin(ctx) {
				panic!(
					"Expected gossip engine to finish on first poll, given that \
					 `GossipEngine.network_event_stream` closes right away."
				)
			}
			Poll::Ready(())
		}))
	}

	#[tokio::test(flavor = "multi_thread", worker_threads = 2)]
	async fn keeps_multiple_subscribers_per_topic_updated_with_both_old_and_new_messages() {
		let topic = H256::default();
		let protocol = ProtocolName::from("/my_protocol");
		let remote_peer = PeerId::random();
		let network = TestNetwork::default();
		let sync = Arc::new(TestSync::default());
		let (mut tx, rx) = unbounded();
		let notification_service = Box::new(TestNotificationService { rx });

		let mut gossip_engine = GossipEngine::<Block>::new(
			network.clone(),
			sync.clone(),
			notification_service,
			protocol.clone(),
			Arc::new(AllowAll {}),
			None,
		);

		// Register the remote peer.
		tx.send(NotificationEvent::NotificationStreamOpened {
			peer: remote_peer,
			direction: Direction::Inbound,
			negotiated_fallback: None,
			handshake: Roles::FULL.encode(),
		})
		.await
		.unwrap();

		let messages = vec![vec![1], vec![2]];

		// Send first event before subscribing.
		tx.send(NotificationEvent::NotificationReceived {
			peer: remote_peer,
			notification: messages[0].clone().into(),
		})
		.await
		.unwrap();

		let mut subscribers = vec![];
		for _ in 0..2 {
			subscribers.push(gossip_engine.messages_for(topic));
		}

		// Send second event after subscribing.
		tx.send(NotificationEvent::NotificationReceived {
			peer: remote_peer,
			notification: messages[1].clone().into(),
		})
		.await
		.unwrap();

		tokio::spawn(gossip_engine);

		// Note: `block_on_stream()`-derived iterator will block the current thread,
		//       so we need a `multi_thread` `tokio::test` runtime flavor.
		let mut subscribers =
			subscribers.into_iter().map(|s| block_on_stream(s)).collect::<Vec<_>>();

		// Expect each subscriber to receive both events.
		for message in messages {
			for subscriber in subscribers.iter_mut() {
				assert_eq!(
					subscriber.next(),
					Some(TopicNotification { message: message.clone(), sender: Some(remote_peer) }),
				);
			}
		}
	}

	#[test]
	fn forwarding_to_different_size_and_topic_channels() {
		#[derive(Clone, Debug)]
		struct ChannelLengthAndTopic {
			length: usize,
			topic: H256,
		}

		impl Arbitrary for ChannelLengthAndTopic {
			fn arbitrary(g: &mut Gen) -> Self {
				let possible_length = (0..100).collect::<Vec<usize>>();
				let possible_topics = (0..10).collect::<Vec<u64>>();
				Self {
					length: *g.choose(&possible_length).unwrap(),
					// Make sure channel topics and message topics overlap by choosing a small
					// range.
					topic: H256::from_low_u64_ne(*g.choose(&possible_topics).unwrap()),
				}
			}
		}

		#[derive(Clone, Debug)]
		struct Message {
			topic: H256,
		}

		impl Arbitrary for Message {
			fn arbitrary(g: &mut Gen) -> Self {
				let possible_topics = (0..10).collect::<Vec<u64>>();
				Self {
					// Make sure channel topics and message topics overlap by choosing a small
					// range.
					topic: H256::from_low_u64_ne(*g.choose(&possible_topics).unwrap()),
				}
			}
		}

		/// Validator that always returns `ProcessAndKeep` interpreting the first 32 bytes of data
		/// as the message topic.
		struct TestValidator;

		impl Validator<Block> for TestValidator {
			fn validate(
				&self,
				_context: &mut dyn ValidatorContext<Block>,
				_sender: &PeerId,
				data: &[u8],
			) -> ValidationResult<H256> {
				ValidationResult::ProcessAndKeep(H256::from_slice(&data[0..32]))
			}
		}

		fn prop(channels: Vec<ChannelLengthAndTopic>, notifications: Vec<Vec<Message>>) {
			let protocol = ProtocolName::from("/my_protocol");
			let remote_peer = PeerId::random();
			let network = TestNetwork::default();
			let sync = Arc::new(TestSync::default());
			let (mut tx, rx) = unbounded();
			let notification_service = Box::new(TestNotificationService { rx });

			let num_channels_per_topic = channels.iter().fold(
				HashMap::new(),
				|mut acc, ChannelLengthAndTopic { topic, .. }| {
					acc.entry(topic).and_modify(|e| *e += 1).or_insert(1);
					acc
				},
			);

			let expected_msgs_per_topic_all_chan = notifications
				.iter()
				.fold(HashMap::new(), |mut acc, messages| {
					for message in messages {
						acc.entry(message.topic).and_modify(|e| *e += 1).or_insert(1);
					}
					acc
				})
				.into_iter()
				// Messages are cloned for each channel with the corresponding topic, thus multiply
				// with the amount of channels per topic. If there is no channel for a given topic,
				// don't expect any messages for the topic to be received.
				.map(|(topic, num)| (topic, num_channels_per_topic.get(&topic).unwrap_or(&0) * num))
				.collect::<HashMap<H256, _>>();

			let mut gossip_engine = GossipEngine::<Block>::new(
				network.clone(),
				sync.clone(),
				notification_service,
				protocol.clone(),
				Arc::new(TestValidator {}),
				None,
			);

			// Create channels.
			let (txs, mut rxs) = channels
				.iter()
				.map(|ChannelLengthAndTopic { length, topic }| (*topic, channel(*length)))
				.fold((vec![], vec![]), |mut acc, (topic, (tx, rx))| {
					acc.0.push((topic, tx));
					acc.1.push((topic, rx));
					acc
				});

			// Insert sender sides into `gossip_engine`.
			for (topic, tx) in txs {
				match gossip_engine.message_sinks.get_mut(&topic) {
					Some(entry) => entry.push(tx),
					None => {
						gossip_engine.message_sinks.insert(topic, vec![tx]);
					},
				}
			}

			// Register the remote peer.
			tx.start_send(NotificationEvent::NotificationStreamOpened {
				peer: remote_peer,
				direction: Direction::Inbound,
				negotiated_fallback: None,
				handshake: Roles::FULL.encode(),
			})
			.unwrap();

			// Send messages into the network event stream.
			for (i_notification, messages) in notifications.iter().enumerate() {
				let messages: Vec<Vec<u8>> = messages
					.into_iter()
					.enumerate()
					.map(|(i_message, Message { topic })| {
						// Embed the topic in the first 256 bytes of the message to be extracted by
						// the [`TestValidator`] later on.
						let mut message = topic.as_bytes().to_vec();

						// Make sure the message is unique via `i_notification` and `i_message` to
						// ensure [`ConsensusBridge`] does not deduplicate it.
						message.push(i_notification.try_into().unwrap());
						message.push(i_message.try_into().unwrap());

						message.into()
					})
					.collect();

				for message in messages {
					tx.start_send(NotificationEvent::NotificationReceived {
						peer: remote_peer,
						notification: message,
					})
					.unwrap();
				}
			}

			let mut received_msgs_per_topic_all_chan = HashMap::<H256, _>::new();

			// Poll both gossip engine and each receiver and track the amount of received messages.
			block_on(poll_fn(|cx| {
				loop {
					if let Poll::Ready(()) = gossip_engine.poll_unpin(cx) {
						unreachable!(
							"Event stream sender side is not dropped, thus gossip engine does not \
							 terminate",
						);
					}

					let mut progress = false;

					for (topic, rx) in rxs.iter_mut() {
						match rx.poll_next_unpin(cx) {
							Poll::Ready(Some(_)) => {
								progress = true;
								received_msgs_per_topic_all_chan
									.entry(*topic)
									.and_modify(|e| *e += 1)
									.or_insert(1);
							},
							Poll::Ready(None) => {
								unreachable!("Sender side of channel is never dropped")
							},
							Poll::Pending => {},
						}
					}

					if !progress {
						break
					}
				}
				Poll::Ready(())
			}));

			// Compare amount of expected messages with amount of received messages.
			for (expected_topic, expected_num) in expected_msgs_per_topic_all_chan.iter() {
				assert_eq!(
					received_msgs_per_topic_all_chan.get(&expected_topic).unwrap_or(&0),
					expected_num,
				);
			}
			for (received_topic, received_num) in expected_msgs_per_topic_all_chan.iter() {
				assert_eq!(
					expected_msgs_per_topic_all_chan.get(&received_topic).unwrap_or(&0),
					received_num,
				);
			}
		}

		// Past regressions.
		prop(vec![], vec![vec![Message { topic: H256::default() }]]);
		prop(
			vec![ChannelLengthAndTopic { length: 71, topic: H256::default() }],
			vec![vec![Message { topic: H256::default() }]],
		);

		QuickCheck::new().quickcheck(prop as fn(_, _))
	}
}<|MERGE_RESOLUTION|>--- conflicted
+++ resolved
@@ -348,12 +348,8 @@
 #[cfg(test)]
 mod tests {
 	use super::*;
-<<<<<<< HEAD
 	use crate::{ValidationResult, ValidatorContext};
-=======
-	use crate::{multiaddr::Multiaddr, ValidationResult, ValidatorContext};
 	use codec::{DecodeAll, Encode};
->>>>>>> 5d9826c2
 	use futures::{
 		channel::mpsc::{unbounded, UnboundedReceiver, UnboundedSender},
 		executor::{block_on, block_on_stream},
