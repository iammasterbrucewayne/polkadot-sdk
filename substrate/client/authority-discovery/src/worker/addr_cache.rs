--- conflicted
+++ resolved
@@ -176,11 +176,6 @@
 mod tests {
 	use super::*;
 
-<<<<<<< HEAD
-	use libp2p::multihash::Multihash;
-	use multihash_codetable::Code;
-=======
->>>>>>> 650b124f
 	use quickcheck::{Arbitrary, Gen, QuickCheck, TestResult};
 	use sc_network_types::multihash::Multihash;
 
