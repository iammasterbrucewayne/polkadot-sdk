--- conflicted
+++ resolved
@@ -28,15 +28,9 @@
 futures = "0.3.30"
 futures-timer = "3.0.2"
 ip_network = "0.4.1"
-<<<<<<< HEAD
-libp2p = { version = "0.52.1", features = ["dns", "identify", "kad", "macros", "mdns", "noise", "ping", "tcp",  "tokio", "yamux", "websocket", "request-response"] }
-linked_hash_set = "0.1.3"
-log = "0.4.17"
-=======
-libp2p = { version = "0.51.4", features = ["dns", "identify", "kad", "macros", "mdns", "noise", "ping", "request-response", "tcp", "tokio", "websocket", "yamux"] }
+libp2p = { version = "0.52.3", features = ["dns", "identify", "kad", "macros", "mdns", "noise", "ping", "tcp", "tokio", "yamux", "websocket", "request-response"] }
 linked_hash_set = "0.1.4"
 log = { workspace = true, default-features = true }
->>>>>>> 5d9826c2
 mockall = "0.11.3"
 parking_lot = "0.12.1"
 partial_sort = "0.2.0"
