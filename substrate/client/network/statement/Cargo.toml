[package]
description = "Substrate statement protocol"
name = "sc-network-statement"
version = "0.16.0"
license = "GPL-3.0-or-later WITH Classpath-exception-2.0"
authors.workspace = true
edition.workspace = true
homepage = "https://substrate.io"
repository.workspace = true
documentation = "https://docs.rs/sc-network-statement"

[lints]
workspace = true

[package.metadata.docs.rs]
targets = ["x86_64-unknown-linux-gnu"]

[dependencies]
array-bytes = "6.2.2"
async-channel = "1.8.0"
<<<<<<< HEAD
codec = { package = "parity-scale-codec", version = "3.6.1", features = ["derive"] }
libp2p = "0.52.3"
=======
codec = { package = "parity-scale-codec", version = "3.6.12", features = ["derive"] }
>>>>>>> 650b124f
futures = "0.3.30"
log = { workspace = true, default-features = true }
prometheus-endpoint = { package = "substrate-prometheus-endpoint", path = "../../../utils/prometheus" }
sc-network-common = { path = "../common" }
sc-network-sync = { path = "../sync" }
sc-network-types = { path = "../types" }
sc-network = { path = ".." }
sp-consensus = { path = "../../../primitives/consensus/common" }
sp-runtime = { path = "../../../primitives/runtime" }
sp-statement-store = { path = "../../../primitives/statement-store" }<|MERGE_RESOLUTION|>--- conflicted
+++ resolved
@@ -18,12 +18,7 @@
 [dependencies]
 array-bytes = "6.2.2"
 async-channel = "1.8.0"
-<<<<<<< HEAD
-codec = { package = "parity-scale-codec", version = "3.6.1", features = ["derive"] }
-libp2p = "0.52.3"
-=======
 codec = { package = "parity-scale-codec", version = "3.6.12", features = ["derive"] }
->>>>>>> 650b124f
 futures = "0.3.30"
 log = { workspace = true, default-features = true }
 prometheus-endpoint = { package = "substrate-prometheus-endpoint", path = "../../../utils/prometheus" }
