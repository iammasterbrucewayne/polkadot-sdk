// This file is part of Substrate.

// Copyright (C) Parity Technologies (UK) Ltd.
// SPDX-License-Identifier: GPL-3.0-or-later WITH Classpath-exception-2.0

// This program is free software: you can redistribute it and/or modify
// it under the terms of the GNU General Public License as published by
// the Free Software Foundation, either version 3 of the License, or
// (at your option) any later version.

// This program is distributed in the hope that it will be useful,
// but WITHOUT ANY WARRANTY; without even the implied warranty of
// MERCHANTABILITY or FITNESS FOR A PARTICULAR PURPOSE. See the
// GNU General Public License for more details.

// You should have received a copy of the GNU General Public License
// along with this program. If not, see <https://www.gnu.org/licenses/>.

//! Main entry point of the sc-network crate.
//!
//! There are two main structs in this module: [`NetworkWorker`] and [`NetworkService`].
//! The [`NetworkWorker`] *is* the network. Network is driven by [`NetworkWorker::run`] future that
//! terminates only when all instances of the control handles [`NetworkService`] were dropped.
//! The [`NetworkService`] is merely a shared version of the [`NetworkWorker`]. You can obtain an
//! `Arc<NetworkService>` by calling [`NetworkWorker::service`].
//!
//! The methods of the [`NetworkService`] are implemented by sending a message over a channel,
//! which is then processed by [`NetworkWorker::next_action`].

use crate::{
	behaviour::{self, Behaviour, BehaviourOut},
	bitswap::BitswapRequestHandler,
	config::{
		parse_addr, FullNetworkConfiguration, IncomingRequest, MultiaddrWithPeerId,
		NonDefaultSetConfig, NotificationHandshake, Params, SetConfig, TransportConfig,
	},
	discovery::DiscoveryConfig,
	error::Error,
	event::{DhtEvent, Event},
	network_state::{
		NetworkState, NotConnectedPeer as NetworkStateNotConnectedPeer, Peer as NetworkStatePeer,
	},
	peer_store::{PeerStore, PeerStoreProvider},
	protocol::{self, NotifsHandlerError, Protocol, Ready},
	protocol_controller::{self, ProtoSetConfig, ProtocolController, SetId},
	request_responses::{IfDisconnected, ProtocolConfig as RequestResponseConfig, RequestFailure},
	service::{
		signature::{Signature, SigningError},
		traits::{
			BandwidthSink, NetworkBackend, NetworkDHTProvider, NetworkEventStream, NetworkPeers,
			NetworkRequest, NetworkService as NetworkServiceT, NetworkSigner, NetworkStateInfo,
			NetworkStatus, NetworkStatusProvider, NotificationSender as NotificationSenderT,
			NotificationSenderError, NotificationSenderReady as NotificationSenderReadyT,
		},
	},
	transport,
	types::ProtocolName,
	NotificationService, ReputationChange,
};

use codec::DecodeAll;
use either::Either;
use futures::{channel::oneshot, prelude::*};
use libp2p::identity::ed25519;
#[allow(deprecated)]
use libp2p::swarm::{SwarmBuilder, THandlerErr};
use libp2p::{
	connection_limits::{ConnectionLimits, Exceeded},
	core::{upgrade, ConnectedPoint, Endpoint},
	identify::Info as IdentifyInfo,
	kad::record::Key as KademliaKey,
<<<<<<< HEAD
	multiaddr,
=======
	multiaddr::{self, Multiaddr},
	ping::Failure as PingFailure,
>>>>>>> 650b124f
	swarm::{
		ConnectionError, ConnectionId, DialError, Executor, ListenError, NetworkBehaviour, Swarm,
		SwarmEvent,
	},
	PeerId,
};
use log::{debug, error, info, trace, warn};
use metrics::{Histogram, MetricSources, Metrics};
use parking_lot::Mutex;
use prometheus_endpoint::Registry;

use sc_client_api::BlockBackend;
use sc_network_common::{
	role::{ObservedRole, Roles},
	ExHashT,
};
use sc_utils::mpsc::{tracing_unbounded, TracingUnboundedReceiver, TracingUnboundedSender};
use sp_runtime::traits::Block as BlockT;

use std::{
	cmp,
	collections::{HashMap, HashSet},
	fs, iter,
	marker::PhantomData,
	num::NonZeroUsize,
	pin::Pin,
	str,
	sync::{
		atomic::{AtomicUsize, Ordering},
		Arc,
	},
	time::Duration,
};

pub use behaviour::{InboundFailure, OutboundFailure, ResponseFailure};
pub use libp2p::identity::{DecodingError, Keypair, PublicKey};
pub use metrics::NotificationMetrics;
pub use protocol::NotificationsSink;

pub(crate) mod metrics;
pub(crate) mod out_events;

pub mod signature;
pub mod traits;

struct Libp2pBandwidthSink {
	sink: Arc<transport::BandwidthSinks>,
}

impl BandwidthSink for Libp2pBandwidthSink {
	fn total_inbound(&self) -> u64 {
		self.sink.total_inbound()
	}

	fn total_outbound(&self) -> u64 {
		self.sink.total_outbound()
	}
}

/// Substrate network service. Handles network IO and manages connectivity.
pub struct NetworkService<B: BlockT + 'static, H: ExHashT> {
	/// Number of peers we're connected to.
	num_connected: Arc<AtomicUsize>,
	/// The local external addresses.
	external_addresses: Arc<Mutex<HashSet<Multiaddr>>>,
	/// Listen addresses. Do **NOT** include a trailing `/p2p/` with our `PeerId`.
	listen_addresses: Arc<Mutex<HashSet<Multiaddr>>>,
	/// Local copy of the `PeerId` of the local node.
	local_peer_id: PeerId,
	/// The `KeyPair` that defines the `PeerId` of the local node.
	local_identity: Keypair,
	/// Bandwidth logging system. Can be queried to know the average bandwidth consumed.
	bandwidth: Arc<dyn BandwidthSink>,
	/// Channel that sends messages to the actual worker.
	to_worker: TracingUnboundedSender<ServiceToWorkerMsg>,
	/// Protocol name -> `SetId` mapping for notification protocols. The map never changes after
	/// initialization.
	notification_protocol_ids: HashMap<ProtocolName, SetId>,
	/// Handles to manage peer connections on notification protocols. The vector never changes
	/// after initialization.
	protocol_handles: Vec<protocol_controller::ProtocolHandle>,
	/// Shortcut to sync protocol handle (`protocol_handles[0]`).
	sync_protocol_handle: protocol_controller::ProtocolHandle,
	/// Handle to `PeerStore`.
	peer_store_handle: Arc<dyn PeerStoreProvider>,
	/// Marker to pin the `H` generic. Serves no purpose except to not break backwards
	/// compatibility.
	_marker: PhantomData<H>,
	/// Marker for block type
	_block: PhantomData<B>,
}

#[async_trait::async_trait]
impl<B, H> NetworkBackend<B, H> for NetworkWorker<B, H>
where
	B: BlockT + 'static,
	H: ExHashT,
{
	type NotificationProtocolConfig = NonDefaultSetConfig;
	type RequestResponseProtocolConfig = RequestResponseConfig;
	type NetworkService<Block, Hash> = Arc<NetworkService<B, H>>;
	type PeerStore = PeerStore;
	type BitswapConfig = RequestResponseConfig;

	fn new(params: Params<B, H, Self>) -> Result<Self, Error>
	where
		Self: Sized,
	{
		NetworkWorker::new(params)
	}

	/// Get handle to `NetworkService` of the `NetworkBackend`.
	fn network_service(&self) -> Arc<dyn NetworkServiceT> {
		self.service.clone()
	}

	/// Create `PeerStore`.
	fn peer_store(bootnodes: Vec<sc_network_types::PeerId>) -> Self::PeerStore {
		PeerStore::new(bootnodes.into_iter().map(From::from).collect())
	}

	fn register_notification_metrics(registry: Option<&Registry>) -> NotificationMetrics {
		NotificationMetrics::new(registry)
	}

	fn bitswap_server(
		client: Arc<dyn BlockBackend<B> + Send + Sync>,
	) -> (Pin<Box<dyn Future<Output = ()> + Send>>, Self::BitswapConfig) {
		let (handler, protocol_config) = BitswapRequestHandler::new(client.clone());

		(Box::pin(async move { handler.run().await }), protocol_config)
	}

	/// Create notification protocol configuration.
	fn notification_config(
		protocol_name: ProtocolName,
		fallback_names: Vec<ProtocolName>,
		max_notification_size: u64,
		handshake: Option<NotificationHandshake>,
		set_config: SetConfig,
		_metrics: NotificationMetrics,
		_peerstore_handle: Arc<dyn PeerStoreProvider>,
	) -> (Self::NotificationProtocolConfig, Box<dyn NotificationService>) {
		NonDefaultSetConfig::new(
			protocol_name,
			fallback_names,
			max_notification_size,
			handshake,
			set_config,
		)
	}

	/// Create request-response protocol configuration.
	fn request_response_config(
		protocol_name: ProtocolName,
		fallback_names: Vec<ProtocolName>,
		max_request_size: u64,
		max_response_size: u64,
		request_timeout: Duration,
		inbound_queue: Option<async_channel::Sender<IncomingRequest>>,
	) -> Self::RequestResponseProtocolConfig {
		Self::RequestResponseProtocolConfig {
			name: protocol_name,
			fallback_names,
			max_request_size,
			max_response_size,
			request_timeout,
			inbound_queue,
		}
	}

	/// Start [`NetworkBackend`] event loop.
	async fn run(mut self) {
		self.run().await
	}
}

impl<B, H> NetworkWorker<B, H>
where
	B: BlockT + 'static,
	H: ExHashT,
{
	/// Creates the network service.
	///
	/// Returns a `NetworkWorker` that implements `Future` and must be regularly polled in order
	/// for the network processing to advance. From it, you can extract a `NetworkService` using
	/// `worker.service()`. The `NetworkService` can be shared through the codebase.
	pub fn new(params: Params<B, H, Self>) -> Result<Self, Error> {
		let peer_store_handle = params.network_config.peer_store_handle();
		let FullNetworkConfiguration {
			notification_protocols,
			request_response_protocols,
			mut network_config,
			..
		} = params.network_config;

		// Private and public keys configuration.
		let local_identity = network_config.node_key.clone().into_keypair()?;
		let local_public = local_identity.public();
		let local_peer_id = local_public.to_peer_id();

		// Convert to libp2p types.
		let local_identity: ed25519::Keypair = local_identity.into();
		let local_public: ed25519::PublicKey = local_public.into();
		let local_peer_id: PeerId = local_peer_id.into();
		let listen_addresses: Vec<Multiaddr> =
			network_config.listen_addresses.iter().cloned().map(Into::into).collect();
		let public_addresses: Vec<Multiaddr> =
			network_config.public_addresses.iter().cloned().map(Into::into).collect();

		network_config.boot_nodes = network_config
			.boot_nodes
			.into_iter()
			.filter(|boot_node| boot_node.peer_id != local_peer_id.into())
			.collect();
		network_config.default_peers_set.reserved_nodes = network_config
			.default_peers_set
			.reserved_nodes
			.into_iter()
			.filter(|reserved_node| {
				if reserved_node.peer_id == local_peer_id.into() {
					warn!(
						target: "sub-libp2p",
						"Local peer ID used in reserved node, ignoring: {}",
						reserved_node,
					);
					false
				} else {
					true
				}
			})
			.collect();

		// Ensure the listen addresses are consistent with the transport.
		ensure_addresses_consistent_with_transport(
			network_config.listen_addresses.iter(),
			&network_config.transport,
		)?;
		ensure_addresses_consistent_with_transport(
			network_config.boot_nodes.iter().map(|x| &x.multiaddr),
			&network_config.transport,
		)?;
		ensure_addresses_consistent_with_transport(
			network_config.default_peers_set.reserved_nodes.iter().map(|x| &x.multiaddr),
			&network_config.transport,
		)?;
		for notification_protocol in &notification_protocols {
			ensure_addresses_consistent_with_transport(
				notification_protocol.set_config().reserved_nodes.iter().map(|x| &x.multiaddr),
				&network_config.transport,
			)?;
		}
		ensure_addresses_consistent_with_transport(
			network_config.public_addresses.iter(),
			&network_config.transport,
		)?;

		let (to_worker, from_service) = tracing_unbounded("mpsc_network_worker", 100_000);

		if let Some(path) = &network_config.net_config_path {
			fs::create_dir_all(path)?;
		}

		info!(
			target: "sub-libp2p",
			"🏷  Local node identity is: {}",
			local_peer_id.to_base58(),
		);
		log::info!(target: "sub-libp2p", "Running libp2p network backend");

		let (transport, bandwidth) = {
			let config_mem = match network_config.transport {
				TransportConfig::MemoryOnly => true,
				TransportConfig::Normal { .. } => false,
			};

			// The yamux buffer size limit is configured to be equal to the maximum frame size
			// of all protocols. 10 bytes are added to each limit for the length prefix that
			// is not included in the upper layer protocols limit but is still present in the
			// yamux buffer. These 10 bytes correspond to the maximum size required to encode
			// a variable-length-encoding 64bits number. In other words, we make the
			// assumption that no notification larger than 2^64 will ever be sent.
			let yamux_maximum_buffer_size = {
				let requests_max = request_response_protocols
					.iter()
					.map(|cfg| usize::try_from(cfg.max_request_size).unwrap_or(usize::MAX));
				let responses_max = request_response_protocols
					.iter()
					.map(|cfg| usize::try_from(cfg.max_response_size).unwrap_or(usize::MAX));
				let notifs_max = notification_protocols
					.iter()
					.map(|cfg| usize::try_from(cfg.max_notification_size()).unwrap_or(usize::MAX));

				// A "default" max is added to cover all the other protocols: ping, identify,
				// kademlia, block announces, and transactions.
				let default_max = cmp::max(
					1024 * 1024,
					usize::try_from(protocol::BLOCK_ANNOUNCES_TRANSACTIONS_SUBSTREAM_SIZE)
						.unwrap_or(usize::MAX),
				);

				iter::once(default_max)
					.chain(requests_max)
					.chain(responses_max)
					.chain(notifs_max)
					.max()
					.expect("iterator known to always yield at least one element; qed")
					.saturating_add(10)
			};

			transport::build_transport(
				local_identity.clone().into(),
				config_mem,
				network_config.yamux_window_size,
				yamux_maximum_buffer_size,
			)
		};

		let (to_notifications, from_protocol_controllers) =
			tracing_unbounded("mpsc_protocol_controllers_to_notifications", 10_000);

		// We must prepend a hardcoded default peer set to notification protocols.
		let all_peer_sets_iter = iter::once(&network_config.default_peers_set)
			.chain(notification_protocols.iter().map(|protocol| protocol.set_config()));

		let (protocol_handles, protocol_controllers): (Vec<_>, Vec<_>) = all_peer_sets_iter
			.enumerate()
			.map(|(set_id, set_config)| {
				let proto_set_config = ProtoSetConfig {
					in_peers: set_config.in_peers,
					out_peers: set_config.out_peers,
					reserved_nodes: set_config
						.reserved_nodes
						.iter()
						.map(|node| node.peer_id.into())
						.collect(),
					reserved_only: set_config.non_reserved_mode.is_reserved_only(),
				};

				ProtocolController::new(
					SetId::from(set_id),
					proto_set_config,
					to_notifications.clone(),
					Arc::clone(&peer_store_handle),
				)
			})
			.unzip();

		// Shortcut to default (sync) peer set protocol handle.
		let sync_protocol_handle = protocol_handles[0].clone();

		// Spawn `ProtocolController` runners.
		protocol_controllers
			.into_iter()
			.for_each(|controller| (params.executor)(controller.run().boxed()));

		// Protocol name to protocol id mapping. The first protocol is always block announce (sync)
		// protocol, aka default (hardcoded) peer set.
		let notification_protocol_ids: HashMap<ProtocolName, SetId> =
			iter::once(&params.block_announce_config)
				.chain(notification_protocols.iter())
				.enumerate()
				.map(|(index, protocol)| (protocol.protocol_name().clone(), SetId::from(index)))
				.collect();

		let known_addresses = {
			// Collect all reserved nodes and bootnodes addresses.
			let mut addresses: Vec<_> = network_config
				.default_peers_set
				.reserved_nodes
				.iter()
				.map(|reserved| (reserved.peer_id, reserved.multiaddr.clone()))
				.chain(notification_protocols.iter().flat_map(|protocol| {
					protocol
						.set_config()
						.reserved_nodes
						.iter()
						.map(|reserved| (reserved.peer_id, reserved.multiaddr.clone()))
				}))
				.chain(
					network_config
						.boot_nodes
						.iter()
						.map(|bootnode| (bootnode.peer_id, bootnode.multiaddr.clone())),
				)
				.collect();

			// Remove possible duplicates.
			addresses.sort();
			addresses.dedup();

			addresses
		};

		// Check for duplicate bootnodes.
		network_config.boot_nodes.iter().try_for_each(|bootnode| {
			if let Some(other) = network_config
				.boot_nodes
				.iter()
				.filter(|o| o.multiaddr == bootnode.multiaddr)
				.find(|o| o.peer_id != bootnode.peer_id)
			{
				Err(Error::DuplicateBootnode {
					address: bootnode.multiaddr.clone().into(),
					first_id: bootnode.peer_id.into(),
					second_id: other.peer_id.into(),
				})
			} else {
				Ok(())
			}
		})?;

		// List of bootnode multiaddresses.
		let mut boot_node_ids = HashMap::<PeerId, Vec<Multiaddr>>::new();

		for bootnode in network_config.boot_nodes.iter() {
			boot_node_ids
				.entry(bootnode.peer_id.into())
				.or_default()
				.push(bootnode.multiaddr.clone().into());
		}

		let boot_node_ids = Arc::new(boot_node_ids);

		let num_connected = Arc::new(AtomicUsize::new(0));
		let external_addresses = Arc::new(Mutex::new(HashSet::new()));

		let (protocol, notif_protocol_handles) = Protocol::new(
			From::from(&params.role),
			params.notification_metrics,
			notification_protocols,
			params.block_announce_config,
			Arc::clone(&peer_store_handle),
			protocol_handles.clone(),
			from_protocol_controllers,
		)?;

		// Build the swarm.
		let (mut swarm, bandwidth): (Swarm<Behaviour<B>>, _) = {
			let user_agent =
				format!("{} ({})", network_config.client_version, network_config.node_name);

			let discovery_config = {
				let mut config = DiscoveryConfig::new(local_peer_id);
				config.with_permanent_addresses(
					known_addresses
						.iter()
						.map(|(peer, address)| (peer.into(), address.clone().into()))
						.collect::<Vec<_>>(),
				);
				config.discovery_limit(u64::from(network_config.default_peers_set.out_peers) + 15);
				config.with_kademlia(
					params.genesis_hash,
					params.fork_id.as_deref(),
					&params.protocol_id,
				);
				config.with_dht_random_walk(network_config.enable_dht_random_walk);
				config.allow_non_globals_in_dht(network_config.allow_non_globals_in_dht);
				config.use_kademlia_disjoint_query_paths(
					network_config.kademlia_disjoint_query_paths,
				);
				config.with_kademlia_replication_factor(network_config.kademlia_replication_factor);

				match network_config.transport {
					TransportConfig::MemoryOnly => {
						config.with_mdns(false);
						config.allow_private_ip(false);
					},
					TransportConfig::Normal {
						enable_mdns,
						allow_private_ip: allow_private_ipv4,
						..
					} => {
						config.with_mdns(enable_mdns);
						config.allow_private_ip(allow_private_ipv4);
					},
				}

				config
			};

			let behaviour = {
				let result = Behaviour::new(
					protocol,
					user_agent,
					local_public.into(),
					discovery_config,
					request_response_protocols,
					Arc::clone(&peer_store_handle),
					external_addresses.clone(),
					ConnectionLimits::default()
						.with_max_established_per_peer(Some(crate::MAX_CONNECTIONS_PER_PEER as u32))
						.with_max_established_incoming(Some(
							crate::MAX_CONNECTIONS_ESTABLISHED_INCOMING,
						)),
				);

				match result {
					Ok(b) => b,
					Err(crate::request_responses::RegisterError::DuplicateProtocol(proto)) =>
						return Err(Error::DuplicateRequestResponseProtocol { protocol: proto }),
				}
			};

			let builder = {
				struct SpawnImpl<F>(F);
				impl<F: Fn(Pin<Box<dyn Future<Output = ()> + Send>>)> Executor for SpawnImpl<F> {
					fn exec(&self, f: Pin<Box<dyn Future<Output = ()> + Send>>) {
						(self.0)(f)
					}
				}
				#[allow(deprecated)]
				SwarmBuilder::with_executor(
					transport,
					behaviour,
					local_peer_id,
					SpawnImpl(params.executor),
				)
			};
			let builder = builder
<<<<<<< HEAD
=======
				.connection_limits(
					ConnectionLimits::default()
						.with_max_established_per_peer(Some(crate::MAX_CONNECTIONS_PER_PEER as u32))
						.with_max_established_incoming(Some(
							crate::MAX_CONNECTIONS_ESTABLISHED_INCOMING,
						)),
				)
>>>>>>> 650b124f
				.substream_upgrade_protocol_override(upgrade::Version::V1)
				.notify_handler_buffer_size(NonZeroUsize::new(32).expect("32 != 0; qed"))
				// NOTE: 24 is somewhat arbitrary and should be tuned in the future if necessary.
				// See <https://github.com/paritytech/substrate/pull/6080>
				.per_connection_event_buffer_size(24)
				.max_negotiating_inbound_streams(2048)
				.idle_connection_timeout(Duration::from_secs(10));

			(builder.build(), Arc::new(Libp2pBandwidthSink { sink: bandwidth }))
		};

		// Initialize the metrics.
		let metrics = match &params.metrics_registry {
			Some(registry) => Some(metrics::register(
				registry,
				MetricSources {
					bandwidth: bandwidth.clone(),
					connected_peers: num_connected.clone(),
				},
			)?),
			None => None,
		};

		// Listen on multiaddresses.
		for addr in &listen_addresses {
			if let Err(err) = Swarm::<Behaviour<B>>::listen_on(&mut swarm, addr.clone()) {
				warn!(target: "sub-libp2p", "Can't listen on {} because: {:?}", addr, err)
			}
		}

		// Add external addresses.
<<<<<<< HEAD
		for addr in &network_config.public_addresses {
			Swarm::<Behaviour<B>>::add_external_address(&mut swarm, addr.clone());
=======
		for addr in &public_addresses {
			Swarm::<Behaviour<B>>::add_external_address(
				&mut swarm,
				addr.clone(),
				AddressScore::Infinite,
			);
>>>>>>> 650b124f
		}

		let listen_addresses_set = Arc::new(Mutex::new(HashSet::new()));

		let service = Arc::new(NetworkService {
			bandwidth,
			external_addresses,
			listen_addresses: listen_addresses_set.clone(),
			num_connected: num_connected.clone(),
			local_peer_id,
			local_identity: local_identity.into(),
			to_worker,
			notification_protocol_ids,
			protocol_handles,
			sync_protocol_handle,
			peer_store_handle: Arc::clone(&peer_store_handle),
			_marker: PhantomData,
			_block: Default::default(),
		});

		Ok(NetworkWorker {
			listen_addresses: listen_addresses_set,
			num_connected,
			network_service: swarm,
			service,
			from_service,
			event_streams: out_events::OutChannels::new(params.metrics_registry.as_ref())?,
			metrics,
			boot_node_ids,
			reported_invalid_boot_nodes: Default::default(),
			peer_store_handle: Arc::clone(&peer_store_handle),
			notif_protocol_handles,
			_marker: Default::default(),
			_block: Default::default(),
		})
	}

	/// High-level network status information.
	pub fn status(&self) -> NetworkStatus {
		NetworkStatus {
			num_connected_peers: self.num_connected_peers(),
			total_bytes_inbound: self.total_bytes_inbound(),
			total_bytes_outbound: self.total_bytes_outbound(),
		}
	}

	/// Returns the total number of bytes received so far.
	pub fn total_bytes_inbound(&self) -> u64 {
		self.service.bandwidth.total_inbound()
	}

	/// Returns the total number of bytes sent so far.
	pub fn total_bytes_outbound(&self) -> u64 {
		self.service.bandwidth.total_outbound()
	}

	/// Returns the number of peers we're connected to.
	pub fn num_connected_peers(&self) -> usize {
		self.network_service.behaviour().user_protocol().num_sync_peers()
	}

	/// Adds an address for a node.
	pub fn add_known_address(&mut self, peer_id: PeerId, addr: Multiaddr) {
		self.network_service.behaviour_mut().add_known_address(peer_id, addr);
	}

	/// Return a `NetworkService` that can be shared through the code base and can be used to
	/// manipulate the worker.
	pub fn service(&self) -> &Arc<NetworkService<B, H>> {
		&self.service
	}

	/// Returns the local `PeerId`.
	pub fn local_peer_id(&self) -> &PeerId {
		Swarm::<Behaviour<B>>::local_peer_id(&self.network_service)
	}

	/// Returns the list of addresses we are listening on.
	///
	/// Does **NOT** include a trailing `/p2p/` with our `PeerId`.
	pub fn listen_addresses(&self) -> impl Iterator<Item = &Multiaddr> {
		Swarm::<Behaviour<B>>::listeners(&self.network_service)
	}

	/// Get network state.
	///
	/// **Note**: Use this only for debugging. This API is unstable. There are warnings literally
	/// everywhere about this. Please don't use this function to retrieve actual information.
	pub fn network_state(&mut self) -> NetworkState {
		let swarm = &mut self.network_service;
		let open = swarm.behaviour_mut().user_protocol().open_peers().cloned().collect::<Vec<_>>();
		let connected_peers = {
			let swarm = &mut *swarm;
			open.iter()
				.filter_map(move |peer_id| {
					let known_addresses = if let Ok(addrs) =
						NetworkBehaviour::handle_pending_outbound_connection(
							swarm.behaviour_mut(),
							ConnectionId::new_unchecked(0), // dummy value
							Some(*peer_id),
							&vec![],
							Endpoint::Listener,
						) {
						addrs.into_iter().collect()
					} else {
						error!(target: "sub-libp2p", "Was not able to get known addresses for {:?}", peer_id);
						return None
					};

					let endpoint = if let Some(e) =
						swarm.behaviour_mut().node(peer_id).and_then(|i| i.endpoint())
					{
						e.clone().into()
					} else {
						error!(target: "sub-libp2p", "Found state inconsistency between custom protocol \
						and debug information about {:?}", peer_id);
						return None
					};

					Some((
						peer_id.to_base58(),
						NetworkStatePeer {
							endpoint,
							version_string: swarm
								.behaviour_mut()
								.node(peer_id)
								.and_then(|i| i.client_version().map(|s| s.to_owned())),
							latest_ping_time: swarm
								.behaviour_mut()
								.node(peer_id)
								.and_then(|i| i.latest_ping()),
							known_addresses,
						},
					))
				})
				.collect()
		};

		let not_connected_peers = {
			let swarm = &mut *swarm;
			swarm
				.behaviour_mut()
				.known_peers()
				.into_iter()
				.filter(|p| open.iter().all(|n| n != p))
				.map(move |peer_id| {
					let known_addresses = if let Ok(addrs) =
						NetworkBehaviour::handle_pending_outbound_connection(
							swarm.behaviour_mut(),
							ConnectionId::new_unchecked(0), // dummy value
							Some(peer_id),
							&vec![],
							Endpoint::Listener,
						) {
						addrs.into_iter().collect()
					} else {
						error!(target: "sub-libp2p", "Was not able to get known addresses for {:?}", peer_id);
						Default::default()
					};

					(
						peer_id.to_base58(),
						NetworkStateNotConnectedPeer {
							version_string: swarm
								.behaviour_mut()
								.node(&peer_id)
								.and_then(|i| i.client_version().map(|s| s.to_owned())),
							latest_ping_time: swarm
								.behaviour_mut()
								.node(&peer_id)
								.and_then(|i| i.latest_ping()),
							known_addresses,
						},
					)
				})
				.collect()
		};

		let peer_id = Swarm::<Behaviour<B>>::local_peer_id(swarm).to_base58();
		let listened_addresses = swarm.listeners().cloned().collect();
		let external_addresses = swarm.external_addresses().cloned().collect();

		NetworkState {
			peer_id,
			listened_addresses,
			external_addresses,
			connected_peers,
			not_connected_peers,
			// TODO: Check what info we can include here.
			//       Issue reference: https://github.com/paritytech/substrate/issues/14160.
			peerset: serde_json::json!(
				"Unimplemented. See https://github.com/paritytech/substrate/issues/14160."
			),
		}
	}

	/// Removes a `PeerId` from the list of reserved peers.
	pub fn remove_reserved_peer(&self, peer: PeerId) {
		self.service.remove_reserved_peer(peer.into());
	}

	/// Adds a `PeerId` and its `Multiaddr` as reserved.
	pub fn add_reserved_peer(&self, peer: MultiaddrWithPeerId) -> Result<(), String> {
		self.service.add_reserved_peer(peer)
	}
}

impl<B: BlockT + 'static, H: ExHashT> NetworkService<B, H> {
	/// Get network state.
	///
	/// **Note**: Use this only for debugging. This API is unstable. There are warnings literally
	/// everywhere about this. Please don't use this function to retrieve actual information.
	///
	/// Returns an error if the `NetworkWorker` is no longer running.
	pub async fn network_state(&self) -> Result<NetworkState, ()> {
		let (tx, rx) = oneshot::channel();

		let _ = self
			.to_worker
			.unbounded_send(ServiceToWorkerMsg::NetworkState { pending_response: tx });

		match rx.await {
			Ok(v) => v.map_err(|_| ()),
			// The channel can only be closed if the network worker no longer exists.
			Err(_) => Err(()),
		}
	}

	/// Utility function to extract `PeerId` from each `Multiaddr` for peer set updates.
	///
	/// Returns an `Err` if one of the given addresses is invalid or contains an
	/// invalid peer ID (which includes the local peer ID).
	fn split_multiaddr_and_peer_id(
		&self,
		peers: HashSet<Multiaddr>,
	) -> Result<Vec<(PeerId, Multiaddr)>, String> {
		peers
			.into_iter()
			.map(|mut addr| {
				let peer = match addr.pop() {
					Some(multiaddr::Protocol::P2p(peer_id)) => peer_id,
					_ => return Err("Missing PeerId from address".to_string()),
				};

				// Make sure the local peer ID is never added to the PSM
				// or added as a "known address", even if given.
				if peer == self.local_peer_id {
					Err("Local peer ID in peer set.".to_string())
				} else {
					Ok((peer, addr))
				}
			})
			.collect::<Result<Vec<(PeerId, Multiaddr)>, String>>()
	}
}

impl<B, H> NetworkStateInfo for NetworkService<B, H>
where
	B: sp_runtime::traits::Block,
	H: ExHashT,
{
	/// Returns the local external addresses.
	fn external_addresses(&self) -> Vec<sc_network_types::multiaddr::Multiaddr> {
		self.external_addresses.lock().iter().cloned().map(Into::into).collect()
	}

	/// Returns the listener addresses (without trailing `/p2p/` with our `PeerId`).
	fn listen_addresses(&self) -> Vec<sc_network_types::multiaddr::Multiaddr> {
		self.listen_addresses.lock().iter().cloned().map(Into::into).collect()
	}

	/// Returns the local Peer ID.
	fn local_peer_id(&self) -> sc_network_types::PeerId {
		self.local_peer_id.into()
	}
}

impl<B, H> NetworkSigner for NetworkService<B, H>
where
	B: sp_runtime::traits::Block,
	H: ExHashT,
{
	fn sign_with_local_identity(&self, msg: Vec<u8>) -> Result<Signature, SigningError> {
		let public_key = self.local_identity.public();
		let bytes = self.local_identity.sign(msg.as_ref())?;

		Ok(Signature {
			public_key: crate::service::signature::PublicKey::Libp2p(public_key),
			bytes,
		})
	}

	fn verify(
		&self,
		peer_id: sc_network_types::PeerId,
		public_key: &Vec<u8>,
		signature: &Vec<u8>,
		message: &Vec<u8>,
	) -> Result<bool, String> {
		let public_key =
			PublicKey::try_decode_protobuf(&public_key).map_err(|error| error.to_string())?;
		let peer_id: PeerId = peer_id.into();
		let remote: libp2p::PeerId = public_key.to_peer_id();

		Ok(peer_id == remote && public_key.verify(message, signature))
	}
}

impl<B, H> NetworkDHTProvider for NetworkService<B, H>
where
	B: BlockT + 'static,
	H: ExHashT,
{
	/// Start getting a value from the DHT.
	///
	/// This will generate either a `ValueFound` or a `ValueNotFound` event and pass it as an
	/// item on the [`NetworkWorker`] stream.
	fn get_value(&self, key: &KademliaKey) {
		let _ = self.to_worker.unbounded_send(ServiceToWorkerMsg::GetValue(key.clone()));
	}

	/// Start putting a value in the DHT.
	///
	/// This will generate either a `ValuePut` or a `ValuePutFailed` event and pass it as an
	/// item on the [`NetworkWorker`] stream.
	fn put_value(&self, key: KademliaKey, value: Vec<u8>) {
		let _ = self.to_worker.unbounded_send(ServiceToWorkerMsg::PutValue(key, value));
	}
}

#[async_trait::async_trait]
impl<B, H> NetworkStatusProvider for NetworkService<B, H>
where
	B: BlockT + 'static,
	H: ExHashT,
{
	async fn status(&self) -> Result<NetworkStatus, ()> {
		let (tx, rx) = oneshot::channel();

		let _ = self
			.to_worker
			.unbounded_send(ServiceToWorkerMsg::NetworkStatus { pending_response: tx });

		match rx.await {
			Ok(v) => v.map_err(|_| ()),
			// The channel can only be closed if the network worker no longer exists.
			Err(_) => Err(()),
		}
	}

	async fn network_state(&self) -> Result<NetworkState, ()> {
		let (tx, rx) = oneshot::channel();

		let _ = self
			.to_worker
			.unbounded_send(ServiceToWorkerMsg::NetworkState { pending_response: tx });

		match rx.await {
			Ok(v) => v.map_err(|_| ()),
			// The channel can only be closed if the network worker no longer exists.
			Err(_) => Err(()),
		}
	}
}

#[async_trait::async_trait]
impl<B, H> NetworkPeers for NetworkService<B, H>
where
	B: BlockT + 'static,
	H: ExHashT,
{
	fn set_authorized_peers(&self, peers: HashSet<sc_network_types::PeerId>) {
		self.sync_protocol_handle
			.set_reserved_peers(peers.iter().map(|peer| (*peer).into()).collect());
	}

	fn set_authorized_only(&self, reserved_only: bool) {
		self.sync_protocol_handle.set_reserved_only(reserved_only);
	}

	fn add_known_address(
		&self,
		peer_id: sc_network_types::PeerId,
		addr: sc_network_types::multiaddr::Multiaddr,
	) {
		let _ = self
			.to_worker
			.unbounded_send(ServiceToWorkerMsg::AddKnownAddress(peer_id.into(), addr.into()));
	}

	fn report_peer(&self, peer_id: sc_network_types::PeerId, cost_benefit: ReputationChange) {
		self.peer_store_handle.clone().report_peer(peer_id, cost_benefit);
	}

	fn peer_reputation(&self, peer_id: &sc_network_types::PeerId) -> i32 {
		self.peer_store_handle.peer_reputation(peer_id)
	}

	fn disconnect_peer(&self, peer_id: sc_network_types::PeerId, protocol: ProtocolName) {
		let _ = self
			.to_worker
			.unbounded_send(ServiceToWorkerMsg::DisconnectPeer(peer_id.into(), protocol));
	}

	fn accept_unreserved_peers(&self) {
		self.sync_protocol_handle.set_reserved_only(false);
	}

	fn deny_unreserved_peers(&self) {
		self.sync_protocol_handle.set_reserved_only(true);
	}

	fn add_reserved_peer(&self, peer: MultiaddrWithPeerId) -> Result<(), String> {
		// Make sure the local peer ID is never added as a reserved peer.
		if peer.peer_id == self.local_peer_id.into() {
			return Err("Local peer ID cannot be added as a reserved peer.".to_string())
		}

		let _ = self.to_worker.unbounded_send(ServiceToWorkerMsg::AddKnownAddress(
			peer.peer_id.into(),
			peer.multiaddr.into(),
		));
		self.sync_protocol_handle.add_reserved_peer(peer.peer_id.into());

		Ok(())
	}

	fn remove_reserved_peer(&self, peer_id: sc_network_types::PeerId) {
		self.sync_protocol_handle.remove_reserved_peer(peer_id.into());
	}

	fn set_reserved_peers(
		&self,
		protocol: ProtocolName,
		peers: HashSet<sc_network_types::multiaddr::Multiaddr>,
	) -> Result<(), String> {
		let Some(set_id) = self.notification_protocol_ids.get(&protocol) else {
			return Err(format!("Cannot set reserved peers for unknown protocol: {}", protocol))
		};

		let peers: HashSet<Multiaddr> = peers.into_iter().map(Into::into).collect();
		let peers_addrs = self.split_multiaddr_and_peer_id(peers)?;

		let mut peers: HashSet<PeerId> = HashSet::with_capacity(peers_addrs.len());

		for (peer_id, addr) in peers_addrs.into_iter() {
			// Make sure the local peer ID is never added to the PSM.
			if peer_id == self.local_peer_id {
				return Err("Local peer ID cannot be added as a reserved peer.".to_string())
			}

			peers.insert(peer_id.into());

			if !addr.is_empty() {
				let _ = self
					.to_worker
					.unbounded_send(ServiceToWorkerMsg::AddKnownAddress(peer_id, addr));
			}
		}

		self.protocol_handles[usize::from(*set_id)].set_reserved_peers(peers);

		Ok(())
	}

	fn add_peers_to_reserved_set(
		&self,
		protocol: ProtocolName,
		peers: HashSet<sc_network_types::multiaddr::Multiaddr>,
	) -> Result<(), String> {
		let Some(set_id) = self.notification_protocol_ids.get(&protocol) else {
			return Err(format!(
				"Cannot add peers to reserved set of unknown protocol: {}",
				protocol
			))
		};

		let peers: HashSet<Multiaddr> = peers.into_iter().map(Into::into).collect();
		let peers = self.split_multiaddr_and_peer_id(peers)?;

		for (peer_id, addr) in peers.into_iter() {
			// Make sure the local peer ID is never added to the PSM.
			if peer_id == self.local_peer_id {
				return Err("Local peer ID cannot be added as a reserved peer.".to_string())
			}

			if !addr.is_empty() {
				let _ = self
					.to_worker
					.unbounded_send(ServiceToWorkerMsg::AddKnownAddress(peer_id, addr));
			}

			self.protocol_handles[usize::from(*set_id)].add_reserved_peer(peer_id);
		}

		Ok(())
	}

	fn remove_peers_from_reserved_set(
		&self,
		protocol: ProtocolName,
		peers: Vec<sc_network_types::PeerId>,
	) -> Result<(), String> {
		let Some(set_id) = self.notification_protocol_ids.get(&protocol) else {
			return Err(format!(
				"Cannot remove peers from reserved set of unknown protocol: {}",
				protocol
			))
		};

		for peer_id in peers.into_iter() {
			self.protocol_handles[usize::from(*set_id)].remove_reserved_peer(peer_id.into());
		}

		Ok(())
	}

	fn sync_num_connected(&self) -> usize {
		self.num_connected.load(Ordering::Relaxed)
	}

	fn peer_role(
		&self,
		peer_id: sc_network_types::PeerId,
		handshake: Vec<u8>,
	) -> Option<ObservedRole> {
		match Roles::decode_all(&mut &handshake[..]) {
			Ok(role) => Some(role.into()),
			Err(_) => {
				log::debug!(target: "sub-libp2p", "handshake doesn't contain peer role: {handshake:?}");
				self.peer_store_handle.peer_role(&(peer_id.into()))
			},
		}
	}

	/// Get the list of reserved peers.
	///
	/// Returns an error if the `NetworkWorker` is no longer running.
	async fn reserved_peers(&self) -> Result<Vec<sc_network_types::PeerId>, ()> {
		let (tx, rx) = oneshot::channel();

		self.sync_protocol_handle.reserved_peers(tx);

		// The channel can only be closed if `ProtocolController` no longer exists.
		rx.await
			.map(|peers| peers.into_iter().map(From::from).collect())
			.map_err(|_| ())
	}
}

impl<B, H> NetworkEventStream for NetworkService<B, H>
where
	B: BlockT + 'static,
	H: ExHashT,
{
	fn event_stream(&self, name: &'static str) -> Pin<Box<dyn Stream<Item = Event> + Send>> {
		let (tx, rx) = out_events::channel(name, 100_000);
		let _ = self.to_worker.unbounded_send(ServiceToWorkerMsg::EventStream(tx));
		Box::pin(rx)
	}
}

#[async_trait::async_trait]
impl<B, H> NetworkRequest for NetworkService<B, H>
where
	B: BlockT + 'static,
	H: ExHashT,
{
	async fn request(
		&self,
		target: sc_network_types::PeerId,
		protocol: ProtocolName,
		request: Vec<u8>,
		fallback_request: Option<(Vec<u8>, ProtocolName)>,
		connect: IfDisconnected,
	) -> Result<(Vec<u8>, ProtocolName), RequestFailure> {
		let (tx, rx) = oneshot::channel();

		self.start_request(target.into(), protocol, request, fallback_request, tx, connect);

		match rx.await {
			Ok(v) => v,
			// The channel can only be closed if the network worker no longer exists. If the
			// network worker no longer exists, then all connections to `target` are necessarily
			// closed, and we legitimately report this situation as a "ConnectionClosed".
			Err(_) => Err(RequestFailure::Network(OutboundFailure::ConnectionClosed)),
		}
	}

	fn start_request(
		&self,
		target: sc_network_types::PeerId,
		protocol: ProtocolName,
		request: Vec<u8>,
		fallback_request: Option<(Vec<u8>, ProtocolName)>,
		tx: oneshot::Sender<Result<(Vec<u8>, ProtocolName), RequestFailure>>,
		connect: IfDisconnected,
	) {
		let _ = self.to_worker.unbounded_send(ServiceToWorkerMsg::Request {
			target: target.into(),
			protocol: protocol.into(),
			request,
			fallback_request,
			pending_response: tx,
			connect,
		});
	}
}

/// A `NotificationSender` allows for sending notifications to a peer with a chosen protocol.
#[must_use]
pub struct NotificationSender {
	sink: NotificationsSink,

	/// Name of the protocol on the wire.
	protocol_name: ProtocolName,

	/// Field extracted from the [`Metrics`] struct and necessary to report the
	/// notifications-related metrics.
	notification_size_metric: Option<Histogram>,
}

#[async_trait::async_trait]
impl NotificationSenderT for NotificationSender {
	async fn ready(
		&self,
	) -> Result<Box<dyn NotificationSenderReadyT + '_>, NotificationSenderError> {
		Ok(Box::new(NotificationSenderReady {
			ready: match self.sink.reserve_notification().await {
				Ok(r) => Some(r),
				Err(()) => return Err(NotificationSenderError::Closed),
			},
			peer_id: self.sink.peer_id(),
			protocol_name: &self.protocol_name,
			notification_size_metric: self.notification_size_metric.clone(),
		}))
	}
}

/// Reserved slot in the notifications buffer, ready to accept data.
#[must_use]
pub struct NotificationSenderReady<'a> {
	ready: Option<Ready<'a>>,

	/// Target of the notification.
	peer_id: &'a PeerId,

	/// Name of the protocol on the wire.
	protocol_name: &'a ProtocolName,

	/// Field extracted from the [`Metrics`] struct and necessary to report the
	/// notifications-related metrics.
	notification_size_metric: Option<Histogram>,
}

impl<'a> NotificationSenderReadyT for NotificationSenderReady<'a> {
	fn send(&mut self, notification: Vec<u8>) -> Result<(), NotificationSenderError> {
		if let Some(notification_size_metric) = &self.notification_size_metric {
			notification_size_metric.observe(notification.len() as f64);
		}

		trace!(
			target: "sub-libp2p",
			"External API => Notification({:?}, {}, {} bytes)",
			self.peer_id, self.protocol_name, notification.len(),
		);
		trace!(target: "sub-libp2p", "Handler({:?}) <= Async notification", self.peer_id);

		self.ready
			.take()
			.ok_or(NotificationSenderError::Closed)?
			.send(notification)
			.map_err(|()| NotificationSenderError::Closed)
	}
}

/// Messages sent from the `NetworkService` to the `NetworkWorker`.
///
/// Each entry corresponds to a method of `NetworkService`.
enum ServiceToWorkerMsg {
	GetValue(KademliaKey),
	PutValue(KademliaKey, Vec<u8>),
	AddKnownAddress(PeerId, Multiaddr),
	EventStream(out_events::Sender),
	Request {
		target: PeerId,
		protocol: ProtocolName,
		request: Vec<u8>,
		fallback_request: Option<(Vec<u8>, ProtocolName)>,
		pending_response: oneshot::Sender<Result<(Vec<u8>, ProtocolName), RequestFailure>>,
		connect: IfDisconnected,
	},
	NetworkStatus {
		pending_response: oneshot::Sender<Result<NetworkStatus, RequestFailure>>,
	},
	NetworkState {
		pending_response: oneshot::Sender<Result<NetworkState, RequestFailure>>,
	},
	DisconnectPeer(PeerId, ProtocolName),
}

/// Main network worker. Must be polled in order for the network to advance.
///
/// You are encouraged to poll this in a separate background thread or task.
#[must_use = "The NetworkWorker must be polled in order for the network to advance"]
pub struct NetworkWorker<B, H>
where
	B: BlockT + 'static,
	H: ExHashT,
{
	/// Updated by the `NetworkWorker` and loaded by the `NetworkService`.
	listen_addresses: Arc<Mutex<HashSet<Multiaddr>>>,
	/// Updated by the `NetworkWorker` and loaded by the `NetworkService`.
	num_connected: Arc<AtomicUsize>,
	/// The network service that can be extracted and shared through the codebase.
	service: Arc<NetworkService<B, H>>,
	/// The *actual* network.
	network_service: Swarm<Behaviour<B>>,
	/// Messages from the [`NetworkService`] that must be processed.
	from_service: TracingUnboundedReceiver<ServiceToWorkerMsg>,
	/// Senders for events that happen on the network.
	event_streams: out_events::OutChannels,
	/// Prometheus network metrics.
	metrics: Option<Metrics>,
	/// The `PeerId`'s of all boot nodes mapped to the registered addresses.
	boot_node_ids: Arc<HashMap<PeerId, Vec<Multiaddr>>>,
	/// Boot nodes that we already have reported as invalid.
	reported_invalid_boot_nodes: HashSet<PeerId>,
	/// Peer reputation store handle.
	peer_store_handle: Arc<dyn PeerStoreProvider>,
	/// Notification protocol handles.
	notif_protocol_handles: Vec<protocol::ProtocolHandle>,
	/// Marker to pin the `H` generic. Serves no purpose except to not break backwards
	/// compatibility.
	_marker: PhantomData<H>,
	/// Marker for block type
	_block: PhantomData<B>,
}

impl<B, H> NetworkWorker<B, H>
where
	B: BlockT + 'static,
	H: ExHashT,
{
	/// Run the network.
	pub async fn run(mut self) {
		while self.next_action().await {}
	}

	/// Perform one action on the network.
	///
	/// Returns `false` when the worker should be shutdown.
	/// Use in tests only.
	pub async fn next_action(&mut self) -> bool {
		futures::select! {
			// Next message from the service.
			msg = self.from_service.next() => {
				if let Some(msg) = msg {
					self.handle_worker_message(msg);
				} else {
					return false
				}
			},
			// Next event from `Swarm` (the stream guaranteed to never terminate).
			event = self.network_service.select_next_some() => {
				self.handle_swarm_event(event);
			},
		};

		// Update the `num_connected` count shared with the `NetworkService`.
		let num_connected_peers = self.network_service.behaviour().user_protocol().num_sync_peers();
		self.num_connected.store(num_connected_peers, Ordering::Relaxed);

		if let Some(metrics) = self.metrics.as_ref() {
			if let Some(buckets) = self.network_service.behaviour_mut().num_entries_per_kbucket() {
				for (lower_ilog2_bucket_bound, num_entries) in buckets {
					metrics
						.kbuckets_num_nodes
						.with_label_values(&[&lower_ilog2_bucket_bound.to_string()])
						.set(num_entries as u64);
				}
			}
			if let Some(num_entries) = self.network_service.behaviour_mut().num_kademlia_records() {
				metrics.kademlia_records_count.set(num_entries as u64);
			}
			if let Some(num_entries) =
				self.network_service.behaviour_mut().kademlia_records_total_size()
			{
				metrics.kademlia_records_sizes_total.set(num_entries as u64);
			}
			metrics
				.peerset_num_discovered
				.set(self.peer_store_handle.num_known_peers() as u64);
			metrics.pending_connections.set(
				Swarm::network_info(&self.network_service).connection_counters().num_pending()
					as u64,
			);
		}

		true
	}

	/// Process the next message coming from the `NetworkService`.
	fn handle_worker_message(&mut self, msg: ServiceToWorkerMsg) {
		match msg {
			ServiceToWorkerMsg::GetValue(key) =>
				self.network_service.behaviour_mut().get_value(key),
			ServiceToWorkerMsg::PutValue(key, value) =>
				self.network_service.behaviour_mut().put_value(key, value),
			ServiceToWorkerMsg::AddKnownAddress(peer_id, addr) =>
				self.network_service.behaviour_mut().add_known_address(peer_id, addr),
			ServiceToWorkerMsg::EventStream(sender) => self.event_streams.push(sender),
			ServiceToWorkerMsg::Request {
				target,
				protocol,
				request,
				fallback_request,
				pending_response,
				connect,
			} => {
				self.network_service.behaviour_mut().send_request(
					&target,
					protocol,
					request,
					fallback_request,
					pending_response,
					connect,
				);
			},
			ServiceToWorkerMsg::NetworkStatus { pending_response } => {
				let _ = pending_response.send(Ok(self.status()));
			},
			ServiceToWorkerMsg::NetworkState { pending_response } => {
				let _ = pending_response.send(Ok(self.network_state()));
			},
			ServiceToWorkerMsg::DisconnectPeer(who, protocol_name) => self
				.network_service
				.behaviour_mut()
				.user_protocol_mut()
				.disconnect_peer(&who, protocol_name),
		}
	}

	/// Process the next event coming from `Swarm`.
	#[allow(deprecated)]
	fn handle_swarm_event(&mut self, event: SwarmEvent<BehaviourOut, THandlerErr<Behaviour<B>>>) {
		match event {
			SwarmEvent::Behaviour(BehaviourOut::InboundRequest { protocol, result, .. }) => {
				if let Some(metrics) = self.metrics.as_ref() {
					match result {
						Ok(serve_time) => {
							metrics
								.requests_in_success_total
								.with_label_values(&[&protocol])
								.observe(serve_time.as_secs_f64());
						},
						Err(err) => {
							let reason = match err {
								ResponseFailure::Network(InboundFailure::Timeout) =>
									Some("timeout"),
								ResponseFailure::Network(InboundFailure::UnsupportedProtocols) =>
								// `UnsupportedProtocols` is reported for every single
								// inbound request whenever a request with an unsupported
								// protocol is received. This is not reported in order to
								// avoid confusions.
									None,
								ResponseFailure::Network(InboundFailure::ResponseOmission) =>
									Some("busy-omitted"),
								ResponseFailure::Network(InboundFailure::ConnectionClosed) =>
									Some("connection-closed"),
							};

							if let Some(reason) = reason {
								metrics
									.requests_in_failure_total
									.with_label_values(&[&protocol, reason])
									.inc();
							}
						},
					}
				}
			},
			SwarmEvent::Behaviour(BehaviourOut::RequestFinished {
				protocol,
				duration,
				result,
				..
			}) =>
				if let Some(metrics) = self.metrics.as_ref() {
					match result {
						Ok(_) => {
							metrics
								.requests_out_success_total
								.with_label_values(&[&protocol])
								.observe(duration.as_secs_f64());
						},
						Err(err) => {
							let reason = match err {
								RequestFailure::NotConnected => "not-connected",
								RequestFailure::UnknownProtocol => "unknown-protocol",
								RequestFailure::Refused => "refused",
								RequestFailure::Obsolete => "obsolete",
								RequestFailure::Network(OutboundFailure::DialFailure) =>
									"dial-failure",
								RequestFailure::Network(OutboundFailure::Timeout) => "timeout",
								RequestFailure::Network(OutboundFailure::ConnectionClosed) =>
									"connection-closed",
								RequestFailure::Network(OutboundFailure::UnsupportedProtocols) =>
									"unsupported",
							};

							metrics
								.requests_out_failure_total
								.with_label_values(&[&protocol, reason])
								.inc();
						},
					}
				},
			SwarmEvent::Behaviour(BehaviourOut::ReputationChanges { peer, changes }) => {
				for change in changes {
					self.peer_store_handle.report_peer(peer.into(), change);
				}
			},
			SwarmEvent::Behaviour(BehaviourOut::PeerIdentify {
				peer_id,
				info:
					IdentifyInfo {
						protocol_version, agent_version, mut listen_addrs, protocols, ..
					},
			}) => {
				if listen_addrs.len() > 30 {
					debug!(
						target: "sub-libp2p",
						"Node {:?} has reported more than 30 addresses; it is identified by {:?} and {:?}",
						peer_id, protocol_version, agent_version
					);
					listen_addrs.truncate(30);
				}
				for addr in listen_addrs {
					self.network_service.behaviour_mut().add_self_reported_address_to_dht(
						&peer_id,
						&protocols,
						addr.clone(),
					);
				}
				self.peer_store_handle.add_known_peer(peer_id.into());
			},
			SwarmEvent::Behaviour(BehaviourOut::Discovered(peer_id)) => {
				self.peer_store_handle.add_known_peer(peer_id.into());
			},
			SwarmEvent::Behaviour(BehaviourOut::RandomKademliaStarted) => {
				if let Some(metrics) = self.metrics.as_ref() {
					metrics.kademlia_random_queries_total.inc();
				}
			},
			SwarmEvent::Behaviour(BehaviourOut::NotificationStreamOpened {
				remote,
				set_id,
				direction,
				negotiated_fallback,
				notifications_sink,
				received_handshake,
			}) => {
				let _ = self.notif_protocol_handles[usize::from(set_id)].report_substream_opened(
					remote,
					direction,
					received_handshake,
					negotiated_fallback,
					notifications_sink,
				);
			},
			SwarmEvent::Behaviour(BehaviourOut::NotificationStreamReplaced {
				remote,
				set_id,
				notifications_sink,
			}) => {
				let _ = self.notif_protocol_handles[usize::from(set_id)]
					.report_notification_sink_replaced(remote, notifications_sink);

				// TODO: Notifications might have been lost as a result of the previous
				// connection being dropped, and as a result it would be preferable to notify
				// the users of this fact by simulating the substream being closed then
				// reopened.
				// The code below doesn't compile because `role` is unknown. Propagating the
				// handshake of the secondary connections is quite an invasive change and
				// would conflict with https://github.com/paritytech/substrate/issues/6403.
				// Considering that dropping notifications is generally regarded as
				// acceptable, this bug is at the moment intentionally left there and is
				// intended to be fixed at the same time as
				// https://github.com/paritytech/substrate/issues/6403.
				// self.event_streams.send(Event::NotificationStreamClosed {
				// remote,
				// protocol,
				// });
				// self.event_streams.send(Event::NotificationStreamOpened {
				// remote,
				// protocol,
				// role,
				// });
			},
			SwarmEvent::Behaviour(BehaviourOut::NotificationStreamClosed { remote, set_id }) => {
				let _ = self.notif_protocol_handles[usize::from(set_id)]
					.report_substream_closed(remote);
			},
			SwarmEvent::Behaviour(BehaviourOut::NotificationsReceived {
				remote,
				set_id,
				notification,
			}) => {
				let _ = self.notif_protocol_handles[usize::from(set_id)]
					.report_notification_received(remote, notification);
			},
			SwarmEvent::Behaviour(BehaviourOut::Dht(event, duration)) => {
				if let Some(metrics) = self.metrics.as_ref() {
					let query_type = match event {
						DhtEvent::ValueFound(_) => "value-found",
						DhtEvent::ValueNotFound(_) => "value-not-found",
						DhtEvent::ValuePut(_) => "value-put",
						DhtEvent::ValuePutFailed(_) => "value-put-failed",
					};
					metrics
						.kademlia_query_duration
						.with_label_values(&[query_type])
						.observe(duration.as_secs_f64());
				}

				self.event_streams.send(Event::Dht(event));
			},
			SwarmEvent::Behaviour(BehaviourOut::None) => {
				// Ignored event from lower layers.
			},
			SwarmEvent::ConnectionEstablished {
				peer_id,
				endpoint,
				num_established,
				concurrent_dial_errors,
				..
			} => {
				if let Some(errors) = concurrent_dial_errors {
					debug!(target: "sub-libp2p", "Libp2p => Connected({:?}) with errors: {:?}", peer_id, errors);
				} else {
					debug!(target: "sub-libp2p", "Libp2p => Connected({:?})", peer_id);
				}

				if let Some(metrics) = self.metrics.as_ref() {
					let direction = match endpoint {
						ConnectedPoint::Dialer { .. } => "out",
						ConnectedPoint::Listener { .. } => "in",
					};
					metrics.connections_opened_total.with_label_values(&[direction]).inc();

					if num_established.get() == 1 {
						metrics.distinct_peers_connections_opened_total.inc();
					}
				}
			},
			SwarmEvent::ConnectionClosed {
				connection_id,
				peer_id,
				cause,
				endpoint,
				num_established,
			} => {
				debug!(target: "sub-libp2p", "Libp2p => Disconnected({:?} via {:?}, {:?})", peer_id, connection_id, cause);
				if let Some(metrics) = self.metrics.as_ref() {
					let direction = match endpoint {
						ConnectedPoint::Dialer { .. } => "out",
						ConnectedPoint::Listener { .. } => "in",
					};
					let reason = match cause {
						Some(ConnectionError::IO(_)) => "transport-error",
						Some(ConnectionError::Handler(Either::Left(Either::Left(
							Either::Left(Either::Right(
								NotifsHandlerError::SyncNotificationsClogged,
							)),
						)))) => "sync-notifications-clogged",
						Some(ConnectionError::Handler(Either::Left(Either::Left(
							Either::Right(Either::Left(_)),
						)))) => "ping-timeout",
						Some(ConnectionError::Handler(_)) => "protocol-error",
						Some(ConnectionError::KeepAliveTimeout) => "keep-alive-timeout",
						None => "actively-closed",
					};
					metrics.connections_closed_total.with_label_values(&[direction, reason]).inc();

					// `num_established` represents the number of *remaining* connections.
					if num_established == 0 {
						metrics.distinct_peers_connections_closed_total.inc();
					}
				}
			},
			SwarmEvent::NewListenAddr { address, .. } => {
				trace!(target: "sub-libp2p", "Libp2p => NewListenAddr({})", address);
				if let Some(metrics) = self.metrics.as_ref() {
					metrics.listeners_local_addresses.inc();
				}
				self.listen_addresses.lock().insert(address.clone());
			},
			SwarmEvent::ExpiredListenAddr { address, .. } => {
				info!(target: "sub-libp2p", "📪 No longer listening on {}", address);
				if let Some(metrics) = self.metrics.as_ref() {
					metrics.listeners_local_addresses.dec();
				}
				self.listen_addresses.lock().remove(&address);
			},
			SwarmEvent::OutgoingConnectionError { connection_id, peer_id, error } => {
				if let Some(peer_id) = peer_id {
					trace!(
						target: "sub-libp2p",
						"Libp2p => Failed to reach {:?} via {:?}: {}",
						peer_id, connection_id, error,
					);

					let not_reported = !self.reported_invalid_boot_nodes.contains(&peer_id);

					if let Some(addresses) =
						not_reported.then(|| self.boot_node_ids.get(&peer_id)).flatten()
					{
						if let DialError::WrongPeerId { obtained, endpoint } = &error {
							if let ConnectedPoint::Dialer { address, role_override: _ } = endpoint {
								let address_without_peer_id = parse_addr(address.clone().into())
									.map_or_else(|_| address.clone(), |r| r.1.into());

								// Only report for address of boot node that was added at startup of
								// the node and not for any address that the node learned of the
								// boot node.
								if addresses.iter().any(|a| address_without_peer_id == *a) {
									warn!(
										"💔 The bootnode you want to connect to at `{address}` provided a \
										 different peer ID `{obtained}` than the one you expect `{peer_id}`.",
									);

									self.reported_invalid_boot_nodes.insert(peer_id);
								}
							}
						}
					}
				}

				if let Some(metrics) = self.metrics.as_ref() {
					#[allow(deprecated)]
					let reason = match error {
						DialError::Denied { cause } =>
							if cause.downcast::<Exceeded>().is_ok() {
								Some("limit-reached")
							} else {
								None
							},
						// DialError::ConnectionLimit(_) => Some("limit-reached"),
						// DialError::InvalidPeerId(_) |
						DialError::LocalPeerId { .. } | DialError::WrongPeerId { .. } =>
							Some("invalid-peer-id"),
						DialError::Transport(_) => Some("transport-error"),
						DialError::NoAddresses |
						DialError::DialPeerConditionFalse(_) |
						DialError::Aborted => None, // ignore them
					};
					if let Some(reason) = reason {
						metrics.pending_connections_errors_total.with_label_values(&[reason]).inc();
					}
				}
			},
			SwarmEvent::Dialing { connection_id, peer_id } => {
				trace!(target: "sub-libp2p", "Libp2p => Dialing({:?}) via {:?}", peer_id, connection_id)
			},
			SwarmEvent::IncomingConnection { connection_id, local_addr, send_back_addr } => {
				trace!(target: "sub-libp2p", "Libp2p => IncomingConnection({},{} via {:?}))",
					local_addr, send_back_addr, connection_id);
				if let Some(metrics) = self.metrics.as_ref() {
					metrics.incoming_connections_total.inc();
				}
			},
			SwarmEvent::IncomingConnectionError {
				connection_id,
				local_addr,
				send_back_addr,
				error,
			} => {
				debug!(
					target: "sub-libp2p",
					"Libp2p => IncomingConnectionError({},{} via {:?}): {}",
					local_addr, send_back_addr, connection_id, error,
				);
				if let Some(metrics) = self.metrics.as_ref() {
					#[allow(deprecated)]
					let reason = match error {
						ListenError::Denied { cause } =>
							if cause.downcast::<Exceeded>().is_ok() {
								Some("limit-reached")
							} else {
								None
							},
						ListenError::WrongPeerId { .. } | ListenError::LocalPeerId { .. } =>
							Some("invalid-peer-id"),
						ListenError::Transport(_) => Some("transport-error"),
						ListenError::Aborted => None, // ignore it
					};

					if let Some(reason) = reason {
						metrics
							.incoming_connections_errors_total
							.with_label_values(&[reason])
							.inc();
					}
				}
			},
			SwarmEvent::ListenerClosed { reason, addresses, .. } => {
				if let Some(metrics) = self.metrics.as_ref() {
					metrics.listeners_local_addresses.sub(addresses.len() as u64);
				}
				let mut listen_addresses = self.listen_addresses.lock();
				for addr in &addresses {
					listen_addresses.remove(addr);
				}
				drop(listen_addresses);

				let addrs =
					addresses.into_iter().map(|a| a.to_string()).collect::<Vec<_>>().join(", ");
				match reason {
					Ok(()) => error!(
						target: "sub-libp2p",
						"📪 Libp2p listener ({}) closed gracefully",
						addrs
					),
					Err(e) => error!(
						target: "sub-libp2p",
						"📪 Libp2p listener ({}) closed: {}",
						addrs, e
					),
				}
			},
			SwarmEvent::ListenerError { error, .. } => {
				debug!(target: "sub-libp2p", "Libp2p => ListenerError: {}", error);
				if let Some(metrics) = self.metrics.as_ref() {
					metrics.listeners_errors_total.inc();
				}
			},
		}
	}
}

impl<B, H> Unpin for NetworkWorker<B, H>
where
	B: BlockT + 'static,
	H: ExHashT,
{
}

pub(crate) fn ensure_addresses_consistent_with_transport<'a>(
	addresses: impl Iterator<Item = &'a sc_network_types::multiaddr::Multiaddr>,
	transport: &TransportConfig,
) -> Result<(), Error> {
	use sc_network_types::multiaddr::Protocol;

	if matches!(transport, TransportConfig::MemoryOnly) {
		let addresses: Vec<_> = addresses
			.filter(|x| x.iter().any(|y| !matches!(y, Protocol::Memory(_))))
			.cloned()
			.collect();

		if !addresses.is_empty() {
			return Err(Error::AddressesForAnotherTransport {
				transport: transport.clone(),
				addresses,
			})
		}
	} else {
		let addresses: Vec<_> = addresses
			.filter(|x| x.iter().any(|y| matches!(y, Protocol::Memory(_))))
			.cloned()
			.collect();

		if !addresses.is_empty() {
			return Err(Error::AddressesForAnotherTransport {
				transport: transport.clone(),
				addresses,
			})
		}
	}

	Ok(())
}<|MERGE_RESOLUTION|>--- conflicted
+++ resolved
@@ -69,12 +69,8 @@
 	core::{upgrade, ConnectedPoint, Endpoint},
 	identify::Info as IdentifyInfo,
 	kad::record::Key as KademliaKey,
-<<<<<<< HEAD
-	multiaddr,
-=======
 	multiaddr::{self, Multiaddr},
 	ping::Failure as PingFailure,
->>>>>>> 650b124f
 	swarm::{
 		ConnectionError, ConnectionId, DialError, Executor, ListenError, NetworkBehaviour, Swarm,
 		SwarmEvent,
@@ -595,8 +591,6 @@
 				)
 			};
 			let builder = builder
-<<<<<<< HEAD
-=======
 				.connection_limits(
 					ConnectionLimits::default()
 						.with_max_established_per_peer(Some(crate::MAX_CONNECTIONS_PER_PEER as u32))
@@ -604,7 +598,6 @@
 							crate::MAX_CONNECTIONS_ESTABLISHED_INCOMING,
 						)),
 				)
->>>>>>> 650b124f
 				.substream_upgrade_protocol_override(upgrade::Version::V1)
 				.notify_handler_buffer_size(NonZeroUsize::new(32).expect("32 != 0; qed"))
 				// NOTE: 24 is somewhat arbitrary and should be tuned in the future if necessary.
@@ -636,17 +629,8 @@
 		}
 
 		// Add external addresses.
-<<<<<<< HEAD
 		for addr in &network_config.public_addresses {
 			Swarm::<Behaviour<B>>::add_external_address(&mut swarm, addr.clone());
-=======
-		for addr in &public_addresses {
-			Swarm::<Behaviour<B>>::add_external_address(
-				&mut swarm,
-				addr.clone(),
-				AddressScore::Infinite,
-			);
->>>>>>> 650b124f
 		}
 
 		let listen_addresses_set = Arc::new(Mutex::new(HashSet::new()));
