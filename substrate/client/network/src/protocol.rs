--- conflicted
+++ resolved
@@ -165,9 +165,6 @@
 	pub fn disconnect_peer(&mut self, peer_id: &PeerId, protocol_name: ProtocolName) {
 		if let Some(position) = self.notification_protocols.iter().position(|p| *p == protocol_name)
 		{
-			// Note: no need to remove a peer from `self.peers` if we are dealing with sync
-			// protocol, because it will be done when handling
-			// `NotificationsOut::CustomProtocolClosed`.
 			self.behaviour.disconnect_peer(peer_id, SetId::from(position));
 		} else {
 			warn!(target: "sub-libp2p", "disconnect_peer() with invalid protocol name")
@@ -292,28 +289,7 @@
 		&mut self,
 		cx: &mut std::task::Context,
 		params: &mut impl PollParameters,
-<<<<<<< HEAD
 	) -> Poll<ToSwarm<Self::ToSwarm, THandlerInEvent<Self>>> {
-		while let Poll::Ready(Some(validation_result)) =
-			self.sync_substream_validations.poll_next_unpin(cx)
-		{
-			match validation_result {
-				Ok((peer, roles)) => {
-					self.peers.insert(peer, roles);
-				},
-				Err(peer) => {
-					log::debug!(
-						target: "sub-libp2p",
-						"`SyncingEngine` rejected stream"
-					);
-					self.behaviour.disconnect_peer(&peer, HARDCODED_PEERSETS_SYNC);
-				},
-			}
-		}
-
-=======
-	) -> Poll<ToSwarm<Self::OutEvent, THandlerInEvent<Self>>> {
->>>>>>> 5d9826c2
 		let event = match self.behaviour.poll(cx, params) {
 			Poll::Pending => return Poll::Pending,
 			Poll::Ready(ToSwarm::GenerateEvent(ev)) => ev,
