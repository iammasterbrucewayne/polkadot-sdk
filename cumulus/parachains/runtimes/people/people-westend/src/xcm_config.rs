--- conflicted
+++ resolved
@@ -238,11 +238,8 @@
 	type HrmpNewChannelOpenRequestHandler = ();
 	type HrmpChannelAcceptedHandler = ();
 	type HrmpChannelClosingHandler = ();
-<<<<<<< HEAD
 	type AssetConverter = ();
-=======
 	type XcmRecorder = PolkadotXcm;
->>>>>>> d237adfb
 }
 
 /// Converts a local signed origin into an XCM location. Forms the basis for local origins
