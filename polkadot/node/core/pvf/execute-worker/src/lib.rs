--- conflicted
+++ resolved
@@ -16,16 +16,10 @@
 
 //! Contains the logic for executing PVFs. Used by the polkadot-execute-worker binary.
 
-<<<<<<< HEAD
 #![deny(unused_crate_dependencies)]
 #![warn(missing_docs)]
 
-pub use polkadot_node_core_pvf_common::{
-	executor_interface::execute_artifact, worker_dir, SecurityStatus,
-};
-=======
 pub use polkadot_node_core_pvf_common::{executor_interface::execute_artifact, worker_dir};
->>>>>>> 7e7fe990
 
 // NOTE: Initializing logging in e.g. tests will not have an effect in the workers, as they are
 //       separate spawned processes. Run with e.g. `RUST_LOG=parachain::pvf-execute-worker=trace`.
@@ -160,8 +154,7 @@
 			let worker_pid = process::id();
 			let artifact_path = worker_dir::execute_artifact(&worker_dir_path);
 
-<<<<<<< HEAD
-			let Handshake { executor_params } = match recv_handshake(&mut stream) {
+			let Handshake { executor_params } = match recv_execute_handshake(&mut stream) {
 				Ok(handshake) => handshake,
 				Err(err) => {
 					let result =
@@ -170,9 +163,6 @@
 					return Err(err)
 				},
 			};
-=======
-			let Handshake { executor_params } = recv_execute_handshake(&mut stream)?;
->>>>>>> 7e7fe990
 
 			loop {
 				let (params, execution_timeout) = match recv_request(&mut stream) {
