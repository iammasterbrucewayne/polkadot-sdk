--- conflicted
+++ resolved
@@ -17,7 +17,6 @@
 //! Staging Primitives.
 
 // Put any primitives used by staging APIs functions here
-<<<<<<< HEAD
 pub use crate::v6::*;
 use sp_std::prelude::*;
 
@@ -44,10 +43,8 @@
 	/// Setting it to 1, means we send the approval as soon as we have it available.
 	pub max_approval_coalesce_count: u32,
 }
-=======
 
 use bitvec::vec::BitVec;
 
 /// Bit indices in the `HostConfiguration.node_features` that correspond to different node features.
-pub type NodeFeatures = BitVec<u8, bitvec::order::Lsb0>;
->>>>>>> 98f9e2ea
+pub type NodeFeatures = BitVec<u8, bitvec::order::Lsb0>;